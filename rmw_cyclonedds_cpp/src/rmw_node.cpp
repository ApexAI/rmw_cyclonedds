// Copyright 2019 ADLINK Technology Limited.
//
// Licensed under the Apache License, Version 2.0 (the "License");
// you may not use this file except in compliance with the License.
// You may obtain a copy of the License at
//
//     http://www.apache.org/licenses/LICENSE-2.0
//
// Unless required by applicable law or agreed to in writing, software
// distributed under the License is distributed on an "AS IS" BASIS,
// WITHOUT WARRANTIES OR CONDITIONS OF ANY KIND, either express or implied.
// See the License for the specific language governing permissions and
// limitations under the License.

#include <mutex>
#include <unordered_map>
#include <unordered_set>
#include <algorithm>
#include <map>
#include <set>
#include <functional>
#include <atomic>
#include <memory>
#include <vector>
#include <string>
#include <tuple>
#include <utility>
#include <regex>

#include "rcutils/filesystem.h"
#include "rcutils/format_string.h"
#include "rcutils/get_env.h"
#include "rcutils/logging_macros.h"
#include "rcutils/strdup.h"

#include "rmw/allocators.h"
#include "rmw/convert_rcutils_ret_to_rmw_ret.h"
#include "rmw/error_handling.h"
#include "rmw/event.h"
#include "rmw/get_node_info_and_types.h"
#include "rmw/get_service_names_and_types.h"
#include "rmw/get_topic_names_and_types.h"
#include "rmw/names_and_types.h"
#include "rmw/rmw.h"
#include "rmw/sanity_checks.h"
#include "rmw/validate_node_name.h"

#include "Serialization.hpp"
#include "rmw/impl/cpp/macros.hpp"

#include "TypeSupport2.hpp"

#include "rmw_cyclonedds_cpp/rmw_version_test.hpp"
#include "rmw_cyclonedds_cpp/MessageTypeSupport.hpp"
#include "rmw_cyclonedds_cpp/ServiceTypeSupport.hpp"

#if RMW_VERSION_GTE(0, 8, 2)
#include "rmw/get_topic_endpoint_info.h"
#include "rmw/incompatible_qos_events_statuses.h"
#include "rmw/topic_endpoint_info_array.h"
#endif

#include "namespace_prefix.hpp"

#include "dds/dds.h"
#include "dds/ddsi/ddsi_sertopic.h"
#include "rmw_cyclonedds_cpp/serdes.hpp"
#include "serdata.hpp"

/* Proper multi-domain support requires eliminating the "extra" participant, which in turn relies on
   the promotion of the Cyclone DDS library instance and the daomsin to full-fledged entities.  The
   custom RHC was introduced at essentially the same time */
#ifdef DDS_CYCLONEDDS_HANDLE
#define MULTIDOMAIN 1
#include "rmw_cyclonedds_cpp/graphrhc.hpp"
#else
#define MULTIDOMAIN 0
#endif

#if RMW_VERSION_GTE(0, 8, 1) && MULTIDOMAIN
#define SUPPORT_LOCALHOST 1
#else
#define SUPPORT_LOCALHOST 0
#endif

/* Security must be enabled when compiling and requires cyclone to support QOS property lists */
#if DDS_HAS_SECURITY && DDS_HAS_PROPERTY_LIST_QOS
#define RMW_SUPPORT_SECURITY 1
#else
#define RMW_SUPPORT_SECURITY 0
#endif

/* Set to > 0 for printing warnings to stderr for each messages that was taken more than this many
   ms after writing */
#define REPORT_LATE_MESSAGES 0

/* Set to != 0 for periodically printing requests that have been blocked for more than 1s */
#define REPORT_BLOCKED_REQUESTS 0

#define RET_ERR_X(msg, code) do {RMW_SET_ERROR_MSG(msg); code;} while (0)
#define RET_NULL_X(var, code) do {if (!var) {RET_ERR_X(#var " is null", code);}} while (0)
#define RET_ALLOC_X(var, code) do {if (!var) {RET_ERR_X("failed to allocate " #var, code);} \
} while (0)
#define RET_WRONG_IMPLID_X(var, code) do { \
    RET_NULL_X(var, code); \
    if ((var)->implementation_identifier != eclipse_cyclonedds_identifier) { \
      RET_ERR_X(#var " not from this implementation", code); \
    } \
} while (0)
#define RET_NULL_OR_EMPTYSTR_X(var, code) do { \
    if (!var || strlen(var) == 0) { \
      RET_ERR_X(#var " is null or empty string", code); \
    } \
} while (0)
#define RET_ERR(msg) RET_ERR_X(msg, return RMW_RET_ERROR)
#define RET_NULL(var) RET_NULL_X(var, return RMW_RET_ERROR)
#define RET_ALLOC(var) RET_ALLOC_X(var, return RMW_RET_ERROR)
#define RET_WRONG_IMPLID(var) RET_WRONG_IMPLID_X(var, return RMW_RET_ERROR)
#define RET_NULL_OR_EMPTYSTR(var) RET_NULL_OR_EMPTYSTR_X(var, return RMW_RET_ERROR)

const char * const eclipse_cyclonedds_identifier = "rmw_cyclonedds_cpp";
const char * const eclipse_cyclonedds_serialization_format = "cdr";

/* instance handles are unsigned 64-bit integers carefully constructed to be as close to uniformly
   distributed as possible for no other reason than making them near-perfect hash keys, hence we can
   improve over the default hash function */
struct dds_instance_handle_hash
{
public:
  std::size_t operator()(dds_instance_handle_t const & x) const noexcept
  {
    return static_cast<std::size_t>(x);
  }
};

bool operator<(dds_builtintopic_guid_t const & a, dds_builtintopic_guid_t const & b)
{
  return memcmp(&a, &b, sizeof(dds_builtintopic_guid_t)) < 0;
}

static const dds_entity_t builtin_topics[] = {
  DDS_BUILTIN_TOPIC_DCPSPARTICIPANT,
  DDS_BUILTIN_TOPIC_DCPSSUBSCRIPTION,
  DDS_BUILTIN_TOPIC_DCPSPUBLICATION
};

struct builtin_readers
{
  dds_entity_t rds[sizeof(builtin_topics) / sizeof(builtin_topics[0])];
};

#if RMW_SUPPORT_SECURITY
struct dds_security_files_t
{
  char * identity_ca_cert = nullptr;
  char * cert = nullptr;
  char * key = nullptr;
  char * permissions_ca_cert = nullptr;
  char * governance_p7s = nullptr;
  char * permissions_p7s = nullptr;
};
#endif

struct CddsEntity
{
  dds_entity_t enth;
};

struct CddsNode : CddsEntity
{
  dds_entity_t pub;
  dds_entity_t sub;
  rmw_guard_condition_t * graph_guard_condition;
#if MULTIDOMAIN
  builtin_readers brd;
#endif
  /* domain id can be retrieved from the entities, but that requires assuming the call
     succeeds, storing it here means we are sure to have it */
  dds_domainid_t domain_id;
};

struct CddsPublisher : CddsEntity
{
  dds_instance_handle_t pubiid;
  struct ddsi_sertopic * sertopic;
};

struct CddsSubscription : CddsEntity
{
  dds_entity_t rdcondh;
};

struct CddsCS
{
  CddsPublisher * pub;
  CddsSubscription * sub;
};

struct CddsClient
{
  CddsCS client;

#if REPORT_BLOCKED_REQUESTS
  std::mutex lock;
  dds_time_t lastcheck;
  std::map<int64_t, dds_time_t> reqtime;
#endif
};

struct CddsService
{
  CddsCS service;
};

struct CddsGuardCondition
{
  dds_entity_t gcondh;
};

struct CddsEvent : CddsEntity
{
  rmw_event_type_t event_type;
};

struct CddsWaitset
{
  dds_entity_t waitseth;

  std::vector<dds_attach_t> trigs;
  size_t nelems;

  std::mutex lock;
  bool inuse;
  std::vector<CddsSubscription *> subs;
  std::vector<CddsGuardCondition *> gcs;
  std::vector<CddsClient *> cls;
  std::vector<CddsService *> srvs;
  std::vector<CddsEvent> evs;
};

#if SUPPORT_LOCALHOST
struct CddsDomain
{
  /* This RMW implementation currently implements localhost-only by explicitly creating
     domains with a configuration that consists of: (1) a hard-coded selection of
     "localhost" as the network interface address; (2) followed by the contents of the
     CYCLONEDDS_URI environment variable:

     - the "localhost" hostname should resolve to 127.0.0.1 (or equivalent) for IPv4 and
       to ::1 for IPv6, so we don't have to worry about which of IPv4 or IPv6 is used (as
       would be the case with a numerical IP address), nor do we have to worry about the
       name of the loopback interface;

     - if the machine's configuration doesn't properly resolve "localhost", you can still
       override via $CYCLONEDDS_URI.

     The CddsDomain type is used to track which domains exist and how many nodes are in
     it.  Because the domain is instantiated with the first nodes created in that domain,
     the other nodes must have the same localhost-only setting.  (It bugs out if not.)
     Everything resets automatically when the last node in the domain is deleted.

     (It might be better still to for Cyclone to provide "loopback" or something similar
     as a generic alias for a loopback interface ...)

     There are a few issues with the current support for creating domains explicitly in
     Cyclone, fixing those might relax alter or relax some of the above. */

  bool localhost_only;
  uint32_t n_nodes;

  /* handle of the domain entity, for versions of Cyclone that have an updated version of
     dds_create_domain that properly returns a handle; the original version has a value of
     0 in here (DDS_RETCODE_OK) which is never a valid handle */
  dds_entity_t domain_handle;

  /* Default constructor so operator[] can be safely be used to look one up */
  CddsDomain()
  : localhost_only(false), n_nodes(0), domain_handle(0)
  {}
};
#endif

struct Cdds
{
  std::mutex lock;

#if SUPPORT_LOCALHOST
  /* Map of domain id to per-domain state, used by create/destroy node */
  std::mutex domains_lock;
  std::map<dds_domainid_t, CddsDomain> domains;
#endif

#if !MULTIDOMAIN
  uint32_t refcount;
  dds_entity_t ppant;
  builtin_readers brd;
#endif

  /* special guard condition that gets attached to every waitset but that is never triggered:
     this way, we can avoid Cyclone's behaviour of always returning immediately when no
     entities are attached to a waitset */
  dds_entity_t gc_for_empty_waitset;

  /* set of waitsets protected by lock, used to invalidate all waitsets caches when an entity is
     deleted */
  std::unordered_set<CddsWaitset *> waitsets;

#if !MULTIDOMAIN
  /* set of nodes is used to trigger graph guard conditions when something changes, but that
   something also changes when creating the built-in readers when Cdds::lock is already held */
  std::mutex nodes_lock;
  std::unordered_set<CddsNode *> nodes;
#endif

#if MULTIDOMAIN
  Cdds()
  : gc_for_empty_waitset(0)
  {}
#else
  Cdds()
  : refcount(0), ppant(0), gc_for_empty_waitset(0)
  {}
#endif
};

static Cdds gcdds;

static void clean_waitset_caches();
#if REPORT_BLOCKED_REQUESTS
static void check_for_blocked_requests(CddsClient & client);
#endif

#ifndef WIN32
/* TODO(allenh1): check for Clang */
#pragma GCC visibility push (default)
#endif

extern "C" const char * rmw_get_implementation_identifier()
{
  return eclipse_cyclonedds_identifier;
}

extern "C" const char * rmw_get_serialization_format()
{
  return eclipse_cyclonedds_serialization_format;
}

extern "C" rmw_ret_t rmw_set_log_severity(rmw_log_severity_t severity)
{
  static_cast<void>(severity);
  RMW_SET_ERROR_MSG("unimplemented");
  return RMW_RET_ERROR;
}

extern "C" rmw_ret_t rmw_context_fini(rmw_context_t * context)
{
  RCUTILS_CHECK_ARGUMENT_FOR_NULL(context, RMW_RET_INVALID_ARGUMENT);
  RMW_CHECK_TYPE_IDENTIFIERS_MATCH(
    context,
    context->implementation_identifier,
    eclipse_cyclonedds_identifier,
    return RMW_RET_INCORRECT_RMW_IMPLEMENTATION);
  // context impl is explicitly supposed to be nullptr for now, see rmw_init's code
  // RCUTILS_CHECK_ARGUMENT_FOR_NULL(context->impl, RMW_RET_INVALID_ARGUMENT);
  *context = rmw_get_zero_initialized_context();
  return RMW_RET_OK;
}

extern "C" rmw_ret_t rmw_init_options_init(
  rmw_init_options_t * init_options,
  rcutils_allocator_t allocator)
{
  RMW_CHECK_ARGUMENT_FOR_NULL(init_options, RMW_RET_INVALID_ARGUMENT);
  RCUTILS_CHECK_ALLOCATOR(&allocator, return RMW_RET_INVALID_ARGUMENT);
  if (NULL != init_options->implementation_identifier) {
    RMW_SET_ERROR_MSG("expected zero-initialized init_options");
    return RMW_RET_INVALID_ARGUMENT;
  }
  init_options->instance_id = 0;
  init_options->implementation_identifier = eclipse_cyclonedds_identifier;
  init_options->allocator = allocator;
  init_options->impl = nullptr;
#if RMW_VERSION_GTE(0, 8, 2)
  init_options->localhost_only = RMW_LOCALHOST_ONLY_DEFAULT;
  init_options->domain_id = RMW_DEFAULT_DOMAIN_ID;
  init_options->security_context = NULL;
  init_options->security_options = rmw_get_zero_initialized_security_options();
#endif
  return RMW_RET_OK;
}

extern "C" rmw_ret_t rmw_init_options_copy(const rmw_init_options_t * src, rmw_init_options_t * dst)
{
  RMW_CHECK_ARGUMENT_FOR_NULL(src, RMW_RET_INVALID_ARGUMENT);
  RMW_CHECK_ARGUMENT_FOR_NULL(dst, RMW_RET_INVALID_ARGUMENT);
  RMW_CHECK_TYPE_IDENTIFIERS_MATCH(
    src,
    src->implementation_identifier,
    eclipse_cyclonedds_identifier,
    return RMW_RET_INCORRECT_RMW_IMPLEMENTATION);
  if (NULL != dst->implementation_identifier) {
    RMW_SET_ERROR_MSG("expected zero-initialized dst");
    return RMW_RET_INVALID_ARGUMENT;
  }
#if RMW_VERSION_GTE(0, 8, 2)
  const rcutils_allocator_t * allocator = &src->allocator;
  rmw_ret_t ret = RMW_RET_OK;

  allocator->deallocate(dst->security_context, allocator->state);
  *dst = *src;
  dst->security_context = NULL;
  dst->security_options = rmw_get_zero_initialized_security_options();

  dst->security_context = rcutils_strdup(src->security_context, *allocator);
  if (src->security_context && !dst->security_context) {
    ret = RMW_RET_BAD_ALLOC;
    goto fail;
  }
  return rmw_security_options_copy(&src->security_options, allocator, &dst->security_options);
fail:
  allocator->deallocate(dst->security_context, allocator->state);
  return ret;
#else
  *dst = *src;
  return RMW_RET_OK;
#endif
}

extern "C" rmw_ret_t rmw_init_options_fini(rmw_init_options_t * init_options)
{
  RMW_CHECK_ARGUMENT_FOR_NULL(init_options, RMW_RET_INVALID_ARGUMENT);
  rcutils_allocator_t & allocator = init_options->allocator;
  RCUTILS_CHECK_ALLOCATOR(&allocator, return RMW_RET_INVALID_ARGUMENT);
  RMW_CHECK_TYPE_IDENTIFIERS_MATCH(
    init_options,
    init_options->implementation_identifier,
    eclipse_cyclonedds_identifier,
    return RMW_RET_INCORRECT_RMW_IMPLEMENTATION);
#if RMW_VERSION_GTE(0, 8, 2)
  allocator.deallocate(init_options->security_context, allocator.state);
  rmw_security_options_fini(&init_options->security_options, &allocator);
#endif
  *init_options = rmw_get_zero_initialized_init_options();
  return RMW_RET_OK;
}

extern "C" rmw_ret_t rmw_init(const rmw_init_options_t * options, rmw_context_t * context)
{
  static_cast<void>(options);
  static_cast<void>(context);
  RCUTILS_CHECK_ARGUMENT_FOR_NULL(options, RMW_RET_INVALID_ARGUMENT);
  RCUTILS_CHECK_ARGUMENT_FOR_NULL(context, RMW_RET_INVALID_ARGUMENT);
  RMW_CHECK_TYPE_IDENTIFIERS_MATCH(
    options,
    options->implementation_identifier,
    eclipse_cyclonedds_identifier,
    return RMW_RET_INCORRECT_RMW_IMPLEMENTATION);
  context->instance_id = options->instance_id;
  context->implementation_identifier = eclipse_cyclonedds_identifier;
  context->impl = nullptr;
#if RMW_VERSION_GTE(0, 8, 2)
  return rmw_init_options_copy(options, &context->options);
#else
  return RMW_RET_OK;
#endif
}

extern "C" rmw_ret_t rmw_node_assert_liveliness(const rmw_node_t * node)
{
  RET_WRONG_IMPLID(node);
  return RMW_RET_OK;
}

extern "C" rmw_ret_t rmw_shutdown(rmw_context_t * context)
{
  RCUTILS_CHECK_ARGUMENT_FOR_NULL(context, RMW_RET_INVALID_ARGUMENT);
  RMW_CHECK_TYPE_IDENTIFIERS_MATCH(
    context,
    context->implementation_identifier,
    eclipse_cyclonedds_identifier,
    return RMW_RET_INCORRECT_RMW_IMPLEMENTATION);
  // context impl is explicitly supposed to be nullptr for now, see rmw_init's code
  // RCUTILS_CHECK_ARGUMENT_FOR_NULL (context->impl, RMW_RET_INVALID_ARGUMENT);
  *context = rmw_get_zero_initialized_context();
  return RMW_RET_OK;
}

/////////////////////////////////////////////////////////////////////////////////////////
///////////                                                                   ///////////
///////////    GRAPH GUARD                                                    ///////////
///////////                                                                   ///////////
/////////////////////////////////////////////////////////////////////////////////////////

static void ggcallback(dds_entity_t rd, void * varg)
{
#if MULTIDOMAIN
  auto gg = static_cast<rmw_guard_condition_t *>(varg);
  void * msg = 0;
  dds_sample_info_t info;
  while (dds_take(rd, &msg, &info, 1, 1) > 0) {
    dds_return_loan(rd, &msg, 1);
  }
  if (rmw_trigger_guard_condition(gg) != RMW_RET_OK) {
    RCUTILS_LOG_ERROR_NAMED("rmw_cyclonedds_cpp", "failed to trigger graph guard condition");
  }
#else
  static_cast<void>(varg);
  void * msg = 0;
  dds_sample_info_t info;
  while (dds_take(rd, &msg, &info, 1, 1) > 0) {
    dds_return_loan(rd, &msg, 1);
  }

  {
    std::lock_guard<std::mutex> lock(gcdds.nodes_lock);
    for (auto && node_impl : gcdds.nodes) {
      if (rmw_trigger_guard_condition(node_impl->graph_guard_condition) != RMW_RET_OK) {
        RCUTILS_LOG_ERROR_NAMED("rmw_cyclonedds_cpp", "failed to trigger graph guard condition");
      }
    }
  }
#endif
}

static void builtin_readers_fini(builtin_readers & brd)
{
  for (size_t i = 0; i < sizeof(builtin_topics) / sizeof(builtin_topics[0]); i++) {
    if (brd.rds[i] > 0) {
      dds_delete(brd.rds[i]);
    }
  }
}

static bool builtin_readers_init(builtin_readers & brd, dds_entity_t pp, rmw_guard_condition_t * gg)
{
  /* Built-in topics readers: have to be per-node or the graph guard condition support becomes a
     real mess. */
#if MULTIDOMAIN
  assert(gg != nullptr);
#else
  assert(gg == nullptr);
#endif
  dds_listener_t * gglistener = dds_create_listener(static_cast<void *>(gg));
  dds_lset_data_available(gglistener, ggcallback);
  for (size_t i = 0; i < sizeof(builtin_topics) / sizeof(builtin_topics[0]); i++) {
    brd.rds[i] = 0;
  }
  for (size_t i = 0; i < sizeof(builtin_topics) / sizeof(builtin_topics[0]); i++) {
#if MULTIDOMAIN
    struct dds_rhc * rhc = graphrhc_new();
    dds_entity_t rd = dds_create_reader_rhc(pp, builtin_topics[i], nullptr, gglistener, rhc);
#else
    dds_entity_t rd = dds_create_reader(pp, builtin_topics[i], nullptr, gglistener);
#endif
    if (rd < 0) {
#if MULTIDOMAIN
      dds_rhc_free(rhc);
#endif
      RCUTILS_LOG_ERROR_NAMED(
        "rmw_cyclonedds_cpp", "rmw_create_node: failed to create DDS built-in reader");
      goto fail;
    }
    brd.rds[i] = rd;
  }
  dds_delete_listener(gglistener);
  return true;

fail:
  builtin_readers_fini(brd);
  dds_delete_listener(gglistener);
  return false;
}

#if !MULTIDOMAIN
static dds_entity_t ref_ppant()
{
  std::lock_guard<std::mutex> lock(gcdds.lock);
  if (gcdds.refcount == 0) {
    if ((gcdds.ppant = dds_create_participant(DDS_DOMAIN_DEFAULT, nullptr, nullptr)) < 0) {
      RMW_SET_ERROR_MSG("failed to create participant");
      return gcdds.ppant;
    }

    if ((gcdds.gc_for_empty_waitset = dds_create_guardcondition(gcdds.ppant)) < 0) {
      RMW_SET_ERROR_MSG("failed to create guardcondition for handling empty waitsets");
      dds_delete(gcdds.ppant);
      gcdds.ppant = 0;
      return DDS_RETCODE_ERROR;
    }

    if (!builtin_readers_init(gcdds.brd, gcdds.ppant, nullptr)) {
      dds_delete(gcdds.ppant);
      gcdds.ppant = 0;
      return DDS_RETCODE_ERROR;
    }
  }
  gcdds.refcount++;
  return gcdds.ppant;
}

static void unref_ppant()
{
  std::lock_guard<std::mutex> lock(gcdds.lock);
  if (--gcdds.refcount == 0) {
    builtin_readers_fini(gcdds.brd);
    dds_delete(gcdds.ppant);
    gcdds.ppant = 0;
  }
}
#endif

/////////////////////////////////////////////////////////////////////////////////////////
///////////                                                                   ///////////
///////////    NODES                                                          ///////////
///////////                                                                   ///////////
/////////////////////////////////////////////////////////////////////////////////////////

#if SUPPORT_LOCALHOST
static void node_gone_from_domain_locked(dds_domainid_t did)
{
  CddsDomain & dom = gcdds.domains[did];
  assert(dom.n_nodes > 0);
  if (--dom.n_nodes == 0) {
    if (dom.domain_handle > 0) {
      dds_delete(dom.domain_handle);
    }
    gcdds.domains.erase(did);
  }
}

static bool check_create_domain_locked(dds_domainid_t did, bool localhost_only)
{
  /* return true: n_nodes incremented, localhost_only set correctly, domain exists
     "      false: n_nodes unchanged, domain left intact if it already existed */
  CddsDomain & dom = gcdds.domains[did];
  if (dom.n_nodes != 0) {
    /* Localhost setting must match */
    if (localhost_only == dom.localhost_only) {
      dom.n_nodes++;
      return true;
    } else {
      RCUTILS_LOG_ERROR_NAMED(
        "rmw_cyclonedds_cpp",
        "rmw_create_node: attempt at creating localhost-only and non-localhost-only nodes "
        "in the same domain");
      return false;
    }
  } else {
    dom.n_nodes = 1;
    dom.localhost_only = localhost_only;

    /* Localhost-only: set network interface address (shortened form of config would be
       possible, too, but I think it is clearer to spell it out completely).  Empty
       configuration fragments are ignored, so it is safe to unconditionally append a
       comma. */
    std::string config =
      localhost_only ?
      "<CycloneDDS><Domain><General><NetworkInterfaceAddress>localhost</NetworkInterfaceAddress>"
      "</General></Domain></CycloneDDS>,"
      :
      "";

    /* Emulate default behaviour of Cyclone of reading CYCLONEDDS_URI */
    const char * get_env_error;
    const char * config_from_env;
    if ((get_env_error = rcutils_get_env("CYCLONEDDS_URI", &config_from_env)) == nullptr) {
      config += std::string(config_from_env);
    } else {
      RCUTILS_LOG_ERROR_NAMED(
        "rmw_cyclonedds_cpp",
        "rmw_create_node: failed to retrieve CYCLONEDDS_URI environment variable, error %s",
        get_env_error);
      node_gone_from_domain_locked(did);
      return false;
    }

    if ((dom.domain_handle = dds_create_domain(did, config.c_str())) < 0) {
      RCUTILS_LOG_ERROR_NAMED(
        "rmw_cyclonedds_cpp",
        "rmw_create_node: failed to create domain, error %s", dds_strretcode(dom.domain_handle));
      node_gone_from_domain_locked(did);
      return false;
    } else {
      return true;
    }
  }
}
#else
/* Dummy implementation to keep the rest of the code simpler */
static void node_gone_from_domain_locked(dds_domainid_t did)
{
  static_cast<void>(did);
}
#endif

static std::string get_node_user_data_name_ns(const char * node_name, const char * node_namespace)
{
  return std::string("name=") + std::string(node_name) +
         std::string(";namespace=") + std::string(node_namespace) +
         std::string(";");
}

<<<<<<< HEAD
#if RMW_SUPPORT_SECURITY
/*  Returns the full URI of a security file properly formatted for DDS  */
bool get_security_file_URI(
  char ** security_file, const char * security_filename, const char * node_secure_root,
  const rcutils_allocator_t allocator)
{
  *security_file = nullptr;
  char * file_path = rcutils_join_path(node_secure_root, security_filename, allocator);
  if (file_path != nullptr) {
    if (rcutils_is_readable(file_path)) {
      /*  Cyclone also supports a "data:" URI  */
      *security_file = rcutils_format_string(allocator, "file:%s", file_path);
      allocator.deallocate(file_path, allocator.state);
    } else {
      RCUTILS_LOG_INFO_NAMED(
        "rmw_cyclonedds_cpp", "get_security_file_URI: %s not found", file_path);
      allocator.deallocate(file_path, allocator.state);
    }
  }
  return *security_file != nullptr;
}

bool get_security_file_URIs(
  const rmw_node_security_options_t * security_options,
  dds_security_files_t & dds_security_files, rcutils_allocator_t allocator)
{
  bool ret = false;

  if (security_options->security_root_path != nullptr) {
    ret = (
      get_security_file_URI(
        &dds_security_files.identity_ca_cert, "identity_ca.cert.pem",
        security_options->security_root_path, allocator) &&
      get_security_file_URI(
        &dds_security_files.cert, "cert.pem",
        security_options->security_root_path, allocator) &&
      get_security_file_URI(
        &dds_security_files.key, "key.pem",
        security_options->security_root_path, allocator) &&
      get_security_file_URI(
        &dds_security_files.permissions_ca_cert, "permissions_ca.cert.pem",
        security_options->security_root_path, allocator) &&
      get_security_file_URI(
        &dds_security_files.governance_p7s, "governance.p7s",
        security_options->security_root_path, allocator) &&
      get_security_file_URI(
        &dds_security_files.permissions_p7s, "permissions.p7s",
        security_options->security_root_path, allocator));
  }
  return ret;
}

void finalize_security_file_URIs(
  dds_security_files_t dds_security_files, const rcutils_allocator_t allocator)
{
  allocator.deallocate(dds_security_files.identity_ca_cert, allocator.state);
  dds_security_files.identity_ca_cert = nullptr;
  allocator.deallocate(dds_security_files.cert, allocator.state);
  dds_security_files.cert = nullptr;
  allocator.deallocate(dds_security_files.key, allocator.state);
  dds_security_files.key = nullptr;
  allocator.deallocate(dds_security_files.permissions_ca_cert, allocator.state);
  dds_security_files.permissions_ca_cert = nullptr;
  allocator.deallocate(dds_security_files.governance_p7s, allocator.state);
  dds_security_files.governance_p7s = nullptr;
  allocator.deallocate(dds_security_files.permissions_p7s, allocator.state);
  dds_security_files.permissions_p7s = nullptr;
}

#endif  /* RMW_SUPPORT_SECURITY */

/* Attempt to set all the qos properties needed to enable DDS security */
rmw_ret_t configure_qos_for_security(
  dds_qos_t * qos, const rmw_node_security_options_t * security_options)
{
#if RMW_SUPPORT_SECURITY
  rmw_ret_t ret = RMW_RET_UNSUPPORTED;
  dds_security_files_t dds_security_files;
  rcutils_allocator_t allocator = rcutils_get_default_allocator();

  if (get_security_file_URIs(security_options, dds_security_files, allocator)) {
    dds_qset_prop(qos, "dds.sec.auth.identity_ca", dds_security_files.identity_ca_cert);
    dds_qset_prop(qos, "dds.sec.auth.identity_certificate", dds_security_files.cert);
    dds_qset_prop(qos, "dds.sec.auth.private_key", dds_security_files.key);
    dds_qset_prop(qos, "dds.sec.access.permissions_ca", dds_security_files.permissions_ca_cert);
    dds_qset_prop(qos, "dds.sec.access.governance", dds_security_files.governance_p7s);
    dds_qset_prop(qos, "dds.sec.access.permissions", dds_security_files.permissions_p7s);

    dds_qset_prop(qos, "dds.sec.auth.library.path", "dds_security_auth");
    dds_qset_prop(qos, "dds.sec.auth.library.init", "init_authentication");
    dds_qset_prop(qos, "dds.sec.auth.library.finalize", "finalize_authentication");

    dds_qset_prop(qos, "dds.sec.crypto.library.path", "dds_security_crypto");
    dds_qset_prop(qos, "dds.sec.crypto.library.init", "init_crypto");
    dds_qset_prop(qos, "dds.sec.crypto.library.finalize", "finalize_crypto");

    dds_qset_prop(qos, "dds.sec.access.library.path", "dds_security_ac");
    dds_qset_prop(qos, "dds.sec.access.library.init", "init_access_control");
    dds_qset_prop(qos, "dds.sec.access.library.finalize", "finalize_access_control");

    ret = RMW_RET_OK;
  }
  finalize_security_file_URIs(dds_security_files, allocator);
  return ret;
#else
  (void) qos;
  (void) security_options;
  RMW_SET_ERROR_MSG(
    "Security was requested but the Cyclone DDS being used does not have security "
    "support enabled. Recompile Cyclone DDS with the '-DENABLE_SECURITY=ON' "
    "CMake option");
  return RMW_RET_UNSUPPORTED;
#endif
}
=======
#if RMW_VERSION_GTE(0, 8, 2)
static std::string get_node_user_data(
  const char * node_name, const char * node_namespace, const char * security_context)
{
  return get_node_user_data_name_ns(node_name, node_namespace) +
         std::string("securitycontext=") + std::string(security_context) +
         std::string(";");
}
#else
#define get_node_user_data get_node_user_data_name_ns
#endif
>>>>>>> 5505d69a

extern "C" rmw_node_t * rmw_create_node(
  rmw_context_t * context, const char * name,
  const char * namespace_, size_t domain_id
#if !RMW_VERSION_GTE(0, 8, 2)
  , const rmw_node_security_options_t * security_options
#endif
#if RMW_VERSION_GTE(0, 8, 1)
  , bool localhost_only
#endif
)
{
#if !RMW_VERSION_GTE(0, 8, 2)
  static_cast<void>(context);
#endif
  RET_NULL_X(name, return nullptr);
  RET_NULL_X(namespace_, return nullptr);
#if MULTIDOMAIN
  /* domain_id = UINT32_MAX = Cyclone DDS' "default domain id".*/
  if (domain_id >= UINT32_MAX) {
    RCUTILS_LOG_ERROR_NAMED(
      "rmw_cyclonedds_cpp", "rmw_create_node: domain id out of range");
    return nullptr;
  }
  const dds_domainid_t did = static_cast<dds_domainid_t>(domain_id);
#else
  static_cast<void>(domain_id);
  const dds_domainid_t did = DDS_DOMAIN_DEFAULT;
#endif
<<<<<<< HEAD

  RCUTILS_CHECK_ARGUMENT_FOR_NULL(security_options, nullptr);

=======
#if !RMW_VERSION_GTE(0, 8, 2)
  (void) security_options;
#endif
>>>>>>> 5505d69a
  rmw_ret_t ret;
  int dummy_validation_result;
  size_t dummy_invalid_index;
  if ((ret =
    rmw_validate_node_name(name, &dummy_validation_result, &dummy_invalid_index)) != RMW_RET_OK)
  {
    return nullptr;
  }

#if SUPPORT_LOCALHOST
  /* Take domains_lock and hold it until after the participant creation succeeded or
     failed: otherwise there is a race with rmw_destroy_node deleting the last participant
     and tearing down the domain for versions of Cyclone that implement the original
     version of dds_create_domain that doesn't return a handle.  */
  std::lock_guard<std::mutex> lock(gcdds.domains_lock);
  if (!check_create_domain_locked(did, localhost_only)) {
    return nullptr;
  }
#endif

  dds_qos_t * qos = dds_create_qos();
<<<<<<< HEAD
  if (qos == nullptr) {
    RCUTILS_LOG_ERROR_NAMED("rmw_cyclonedds_cpp", "rmw_create_node: Unable to create qos");
    node_gone_from_domain_locked(did);
    return nullptr;
  }
=======
#if RMW_VERSION_GTE(0, 8, 2)
  std::string user_data = get_node_user_data(name, namespace_, context->options.security_context);
#else
>>>>>>> 5505d69a
  std::string user_data = get_node_user_data(name, namespace_);
#endif
  dds_qset_userdata(qos, user_data.c_str(), user_data.size());

  if (configure_qos_for_security(qos, security_options) != RMW_RET_OK) {
    if (security_options->enforce_security == RMW_SECURITY_ENFORCEMENT_ENFORCE) {
      dds_delete_qos(qos);
      node_gone_from_domain_locked(did);
      return nullptr;
    } else {
      RCUTILS_LOG_INFO_NAMED(
        "rmw_cyclonedds_cpp", "rmw_create_node: Unable to configure security");
    }
  }

  dds_entity_t pp = dds_create_participant(did, qos, nullptr);
  dds_delete_qos(qos);
  if (pp < 0) {
    node_gone_from_domain_locked(did);
    RCUTILS_LOG_ERROR_NAMED(
      "rmw_cyclonedds_cpp", "rmw_create_node: failed to create DDS participant");
    return nullptr;
  }
#if SUPPORT_LOCALHOST
  if (gcdds.domains[did].domain_handle == 0) {
    /* Original implementation of dds_create_domain(): returned value is 0 (DDS_RETCODE_OK)
       and a reference to the domain is leaked, necessitating an explicit call to
       dds_delete().  For this, we must recover the handle from the participant.  Yikes!

       Pending fixes to Cyclone (https://github.com/eclipse-cyclonedds/cyclonedds/pull/304):
       a handle is returned by dds_create_domain() and dds_delete() must be called (so
       entirely in line with other entity types).  In this case, we don't have to do this
       (though there would be no harm in it either).

       Note that "domains_lock" is held all this time. */
    gcdds.domains[did].domain_handle = dds_get_parent(pp);
  }
#endif

  /* Since ROS2 doesn't require anything fancy from DDS Subscribers or Publishers, create a single
     pair & reuse that */
  dds_entity_t pub, sub;
  if ((pub = dds_create_publisher(pp, nullptr, nullptr)) < 0) {
    node_gone_from_domain_locked(did);
    RCUTILS_LOG_ERROR_NAMED(
      "rmw_cyclonedds_cpp", "rmw_create_node: failed to create DDS publisher");
    dds_delete(pp);
    return nullptr;
  }
  if ((sub = dds_create_subscriber(pp, nullptr, nullptr)) < 0) {
    node_gone_from_domain_locked(did);
    RCUTILS_LOG_ERROR_NAMED(
      "rmw_cyclonedds_cpp", "rmw_create_node: failed to create DDS subscriber");
    dds_delete(pp);
    return nullptr;
  }

  auto * node_impl = new CddsNode();
  rmw_node_t * node_handle = nullptr;
  RET_ALLOC_X(node_impl, goto fail_node_impl);
  rmw_guard_condition_t * graph_guard_condition;
  if (!(graph_guard_condition = rmw_create_guard_condition(context))) {
    goto fail_ggc;
  }
  node_impl->enth = pp;
  node_impl->pub = pub;
  node_impl->sub = sub;
  node_impl->graph_guard_condition = graph_guard_condition;
  node_impl->domain_id = did;

#if MULTIDOMAIN
  if (!builtin_readers_init(node_impl->brd, pp, graph_guard_condition)) {
    goto fail_builtin_reader;
  }
#else
  {
    std::lock_guard<std::mutex> lock(gcdds.nodes_lock);
    gcdds.nodes.insert(node_impl);
  }
#endif

  node_handle = rmw_node_allocate();
  RET_ALLOC_X(node_handle, goto fail_node_handle);
  node_handle->implementation_identifier = eclipse_cyclonedds_identifier;
  node_handle->data = node_impl;

  node_handle->name = static_cast<const char *>(rmw_allocate(sizeof(char) * strlen(name) + 1));
  RET_ALLOC_X(node_handle->name, goto fail_node_handle_name);
  memcpy(const_cast<char *>(node_handle->name), name, strlen(name) + 1);

  node_handle->namespace_ =
    static_cast<const char *>(rmw_allocate(sizeof(char) * strlen(namespace_) + 1));
  RET_ALLOC_X(node_handle->namespace_, goto fail_node_handle_namespace);
  memcpy(const_cast<char *>(node_handle->namespace_), namespace_, strlen(namespace_) + 1);
  return node_handle;

fail_node_handle_namespace:
  rmw_free(const_cast<char *>(node_handle->name));
fail_node_handle_name:
  rmw_node_free(node_handle);
fail_node_handle:
#if !MULTIDOMAIN
  {
    std::lock_guard<std::mutex> lock(gcdds.nodes_lock);
    gcdds.nodes.erase(node_impl);
  }
#else
  builtin_readers_fini(node_impl->brd);
fail_builtin_reader:
#endif
  if (RMW_RET_OK != rmw_destroy_guard_condition(graph_guard_condition)) {
    RCUTILS_LOG_ERROR_NAMED(
      "rmw_cyclonedds_cpp", "failed to destroy guard condition during error handling");
  }
fail_ggc:
  delete node_impl;
fail_node_impl:
  dds_delete(pp);
  node_gone_from_domain_locked(did);
  return nullptr;
}

extern "C" rmw_ret_t rmw_destroy_node(rmw_node_t * node)
{
  rmw_ret_t result_ret = RMW_RET_OK;
  RET_WRONG_IMPLID(node);
  auto node_impl = static_cast<CddsNode *>(node->data);
  RET_NULL(node_impl);
  rmw_free(const_cast<char *>(node->name));
  rmw_free(const_cast<char *>(node->namespace_));
  rmw_node_free(node);

#if MULTIDOMAIN
  /* Must prevent the built-in topic listener from triggering before deleting the graph guard
     condition.  Deleting them first is the easiest. */
  builtin_readers_fini(node_impl->brd);
#else
  {
    std::lock_guard<std::mutex> lock(gcdds.nodes_lock);
    gcdds.nodes.erase(node_impl);
  }
#endif
  if (RMW_RET_OK != rmw_destroy_guard_condition(node_impl->graph_guard_condition)) {
    RMW_SET_ERROR_MSG("failed to destroy graph guard condition");
    result_ret = RMW_RET_ERROR;
  }
#if SUPPORT_LOCALHOST
  /* prevent race with rmw_create_node (see there) */
  std::lock_guard<std::mutex> lock(gcdds.domains_lock);
#endif
  if (dds_delete(node_impl->enth) < 0) {
    RMW_SET_ERROR_MSG("failed to destroy DDS participant");
    result_ret = RMW_RET_ERROR;
  }
  node_gone_from_domain_locked(node_impl->domain_id);
  delete node_impl;
  return result_ret;
}

extern "C" const rmw_guard_condition_t * rmw_node_get_graph_guard_condition(const rmw_node_t * node)
{
  RET_WRONG_IMPLID_X(node, return nullptr);
  auto node_impl = static_cast<CddsNode *>(node->data);
  RET_NULL_X(node_impl, return nullptr);
  return node_impl->graph_guard_condition;
}

/////////////////////////////////////////////////////////////////////////////////////////
///////////                                                                   ///////////
///////////    (DE)SERIALIZATION                                              ///////////
///////////                                                                   ///////////
/////////////////////////////////////////////////////////////////////////////////////////

using MessageTypeSupport_c =
  rmw_cyclonedds_cpp::MessageTypeSupport<rosidl_typesupport_introspection_c__MessageMembers>;
using MessageTypeSupport_cpp =
  rmw_cyclonedds_cpp::MessageTypeSupport<rosidl_typesupport_introspection_cpp::MessageMembers>;

extern "C" rmw_ret_t rmw_get_serialized_message_size(
  const rosidl_message_type_support_t * type_support,
  const rosidl_message_bounds_t * message_bounds, size_t * size)
{
  static_cast<void>(type_support);
  static_cast<void>(message_bounds);
  static_cast<void>(size);

  RMW_SET_ERROR_MSG("rmw_get_serialized_message_size: unimplemented");
  return RMW_RET_ERROR;
}

extern "C" rmw_ret_t rmw_serialize(
  const void * ros_message,
  const rosidl_message_type_support_t * type_support,
  rmw_serialized_message_t * serialized_message)
{
  rmw_ret_t ret;
  try {
    auto writer = rmw_cyclonedds_cpp::make_cdr_writer(
      rmw_cyclonedds_cpp::make_message_value_type(type_support));

    auto size = writer->get_serialized_size(ros_message);
    if ((ret = rmw_serialized_message_resize(serialized_message, size) != RMW_RET_OK)) {
      RMW_SET_ERROR_MSG("rmw_serialize: failed to allocate space for message");
      return ret;
    }
    writer->serialize(serialized_message->buffer, ros_message);
    serialized_message->buffer_length = size;
    return RMW_RET_OK;
  } catch (std::exception & e) {
    RMW_SET_ERROR_MSG_WITH_FORMAT_STRING("rmw_serialize: failed to serialize: %s", e.what());
    return RMW_RET_ERROR;
  }
}

extern "C" rmw_ret_t rmw_deserialize(
  const rmw_serialized_message_t * serialized_message,
  const rosidl_message_type_support_t * type_support,
  void * ros_message)
{
  bool ok;
  try {
    cycdeser sd(serialized_message->buffer, serialized_message->buffer_length);
    const rosidl_message_type_support_t * ts;
    if ((ts =
      get_message_typesupport_handle(
        type_support, rosidl_typesupport_introspection_c__identifier)) != nullptr)
    {
      auto members =
        static_cast<const rosidl_typesupport_introspection_c__MessageMembers *>(ts->data);
      MessageTypeSupport_c msgts(members);
      ok = msgts.deserializeROSmessage(sd, ros_message, nullptr);
    } else {
      if ((ts =
        get_message_typesupport_handle(
          type_support, rosidl_typesupport_introspection_cpp::typesupport_identifier)) != nullptr)
      {
        auto members =
          static_cast<const rosidl_typesupport_introspection_cpp::MessageMembers *>(ts->data);
        MessageTypeSupport_cpp msgts(members);
        ok = msgts.deserializeROSmessage(sd, ros_message, nullptr);
      } else {
        RMW_SET_ERROR_MSG("rmw_serialize: type support trouble");
        return RMW_RET_ERROR;
      }
    }
  } catch (rmw_cyclonedds_cpp::Exception & e) {
    RMW_SET_ERROR_MSG_WITH_FORMAT_STRING("rmw_serialize: %s", e.what());
    ok = false;
  }

  return ok ? RMW_RET_OK : RMW_RET_ERROR;
}

/////////////////////////////////////////////////////////////////////////////////////////
///////////                                                                   ///////////
///////////    TOPIC CREATION                                                 ///////////
///////////                                                                   ///////////
/////////////////////////////////////////////////////////////////////////////////////////

/* Publications need the sertopic that DDSI uses for the topic when publishing a
   serialized message.  With the old ("arbitrary") interface of Cyclone, one doesn't know
   the sertopic that is actually used because that may be the one that was provided in the
   call to dds_create_topic_arbitrary(), but it may also be one that was introduced by a
   preceding call to create the same topic.

   There is no way of discovering which case it is, and there is no way of getting access
   to the correct sertopic.  The best one can do is to keep using one provided when
   creating the topic -- and fortunately using the wrong sertopic has surprisingly few
   nasty side-effects, but it still wrong.

   Because the caller retains ownership, so this is easy, but it does require dropping the
   reference when cleaning up.

   The new ("generic") interface instead takes over the ownership of the reference iff it
   succeeds and it returns a non-counted reference to the sertopic actually used.  The
   lifetime of the reference is at least as long as the lifetime of the DDS topic exists;
   and the topic's lifetime is at least that of the readers/writers using it.  This
   reference can therefore safely be used. */

static dds_entity_t create_topic(
  dds_entity_t pp, struct ddsi_sertopic * sertopic,
  struct ddsi_sertopic ** stact)
{
  dds_entity_t tp;
#ifdef DDS_HAS_CREATE_TOPIC_GENERIC
  tp = dds_create_topic_generic(pp, &sertopic, nullptr, nullptr, nullptr);
#else
  tp = dds_create_topic_arbitrary(pp, sertopic, nullptr, nullptr, nullptr);
#endif
  if (tp < 0) {
    ddsi_sertopic_unref(sertopic);
  } else {
    if (stact) {
      *stact = sertopic;
    }
  }
  return tp;
}

static dds_entity_t create_topic(dds_entity_t pp, struct ddsi_sertopic * sertopic)
{
  dds_entity_t tp = create_topic(pp, sertopic, nullptr);
#ifndef DDS_HAS_CREATE_TOPIC_GENERIC
  if (tp > 0) {
    ddsi_sertopic_unref(sertopic);
  }
#endif
  return tp;
}

/////////////////////////////////////////////////////////////////////////////////////////
///////////                                                                   ///////////
///////////    PUBLICATIONS                                                   ///////////
///////////                                                                   ///////////
/////////////////////////////////////////////////////////////////////////////////////////

extern "C" rmw_ret_t rmw_publish(
  const rmw_publisher_t * publisher, const void * ros_message,
  rmw_publisher_allocation_t * allocation)
{
  static_cast<void>(allocation);    // unused
  RET_WRONG_IMPLID(publisher);
  RET_NULL(ros_message);
  auto pub = static_cast<CddsPublisher *>(publisher->data);
  assert(pub);
  if (dds_write(pub->enth, ros_message) >= 0) {
    return RMW_RET_OK;
  } else {
    RMW_SET_ERROR_MSG("failed to publish data");
    return RMW_RET_ERROR;
  }
}

extern "C" rmw_ret_t rmw_publish_serialized_message(
  const rmw_publisher_t * publisher,
  const rmw_serialized_message_t * serialized_message, rmw_publisher_allocation_t * allocation)
{
  static_cast<void>(allocation);    // unused
  RET_WRONG_IMPLID(publisher);
  RET_NULL(serialized_message);
  auto pub = static_cast<CddsPublisher *>(publisher->data);
  struct ddsi_serdata * d = serdata_rmw_from_serialized_message(
    pub->sertopic, serialized_message->buffer, serialized_message->buffer_length);
  const bool ok = (dds_writecdr(pub->enth, d) >= 0);
  return ok ? RMW_RET_OK : RMW_RET_ERROR;
}

extern "C" rmw_ret_t rmw_publish_loaned_message(
  const rmw_publisher_t * publisher,
  void * ros_message,
  rmw_publisher_allocation_t * allocation)
{
  (void) publisher;
  (void) ros_message;
  (void) allocation;

  RMW_SET_ERROR_MSG("rmw_publish_loaned_message not implemented for rmw_cyclonedds_cpp");
  return RMW_RET_UNSUPPORTED;
}

static const rosidl_message_type_support_t * get_typesupport(
  const rosidl_message_type_support_t * type_supports)
{
  const rosidl_message_type_support_t * ts;
  if ((ts =
    get_message_typesupport_handle(
      type_supports, rosidl_typesupport_introspection_c__identifier)) != nullptr)
  {
    return ts;
  } else {
    if ((ts =
      get_message_typesupport_handle(
        type_supports, rosidl_typesupport_introspection_cpp::typesupport_identifier)) != nullptr)
    {
      return ts;
    } else {
      RMW_SET_ERROR_MSG("type support not from this implementation");
      return nullptr;
    }
  }
}

static std::string make_fqtopic(
  const char * prefix, const char * topic_name, const char * suffix,
  bool avoid_ros_namespace_conventions)
{
  if (avoid_ros_namespace_conventions) {
    return std::string(topic_name) + "__" + std::string(suffix);
  } else {
    return std::string(prefix) + std::string(topic_name) + std::string(suffix);
  }
}

static std::string make_fqtopic(
  const char * prefix, const char * topic_name, const char * suffix,
  const rmw_qos_profile_t * qos_policies)
{
  return make_fqtopic(prefix, topic_name, suffix, qos_policies->avoid_ros_namespace_conventions);
}

static dds_qos_t * create_readwrite_qos(
  const rmw_qos_profile_t * qos_policies,
  bool ignore_local_publications)
{
  dds_duration_t ldur;
  dds_qos_t * qos = dds_create_qos();
  dds_qset_writer_data_lifecycle(qos, false); /* disable autodispose */
  switch (qos_policies->history) {
    case RMW_QOS_POLICY_HISTORY_SYSTEM_DEFAULT:
    case RMW_QOS_POLICY_HISTORY_UNKNOWN:
    case RMW_QOS_POLICY_HISTORY_KEEP_LAST:
      if (qos_policies->depth == RMW_QOS_POLICY_DEPTH_SYSTEM_DEFAULT) {
        dds_qset_history(qos, DDS_HISTORY_KEEP_LAST, 1);
      } else {
        if (qos_policies->depth < 1 || qos_policies->depth > INT32_MAX) {
          RMW_SET_ERROR_MSG("unsupported history depth");
          dds_delete_qos(qos);
          return nullptr;
        }
        dds_qset_history(qos, DDS_HISTORY_KEEP_LAST, static_cast<int32_t>(qos_policies->depth));
      }
      break;
    case RMW_QOS_POLICY_HISTORY_KEEP_ALL:
      dds_qset_history(qos, DDS_HISTORY_KEEP_ALL, DDS_LENGTH_UNLIMITED);
      break;
    default:
      rmw_cyclonedds_cpp::unreachable();
  }
  switch (qos_policies->reliability) {
    case RMW_QOS_POLICY_RELIABILITY_SYSTEM_DEFAULT:
    case RMW_QOS_POLICY_RELIABILITY_UNKNOWN:
    case RMW_QOS_POLICY_RELIABILITY_RELIABLE:
      dds_qset_reliability(qos, DDS_RELIABILITY_RELIABLE, DDS_INFINITY);
      break;
    case RMW_QOS_POLICY_RELIABILITY_BEST_EFFORT:
      dds_qset_reliability(qos, DDS_RELIABILITY_BEST_EFFORT, 0);
      break;
    default:
      rmw_cyclonedds_cpp::unreachable();
  }
  switch (qos_policies->durability) {
    case RMW_QOS_POLICY_DURABILITY_SYSTEM_DEFAULT:
    case RMW_QOS_POLICY_DURABILITY_UNKNOWN:
    case RMW_QOS_POLICY_DURABILITY_VOLATILE:
      dds_qset_durability(qos, DDS_DURABILITY_VOLATILE);
      break;
    case RMW_QOS_POLICY_DURABILITY_TRANSIENT_LOCAL: {
        /* Cyclone uses durability service QoS for determining what to retain as historical data,
           separating the reliability window from the historical data; but that is somewhat unusual
           among DDS implementations ... */
        dds_history_kind_t hk;
        int32_t hd;
        dds_qget_history(qos, &hk, &hd);
        dds_qset_durability(qos, DDS_DURABILITY_TRANSIENT_LOCAL);
        dds_qset_durability_service(
          qos, DDS_SECS(0), hk, hd, DDS_LENGTH_UNLIMITED, DDS_LENGTH_UNLIMITED,
          DDS_LENGTH_UNLIMITED);
        break;
      }
    default:
      rmw_cyclonedds_cpp::unreachable();
  }
  if (qos_policies->lifespan.sec > 0 || qos_policies->lifespan.nsec > 0) {
    dds_qset_lifespan(qos, DDS_SECS(qos_policies->lifespan.sec) + qos_policies->lifespan.nsec);
  }
  if (qos_policies->deadline.sec > 0 || qos_policies->deadline.nsec > 0) {
    dds_qset_deadline(qos, DDS_SECS(qos_policies->deadline.sec) + qos_policies->deadline.nsec);
  }

  if (qos_policies->liveliness_lease_duration.sec == 0 &&
    qos_policies->liveliness_lease_duration.nsec == 0)
  {
    ldur = DDS_INFINITY;
  } else {
    ldur = DDS_SECS(qos_policies->liveliness_lease_duration.sec) +
      qos_policies->liveliness_lease_duration.nsec;
  }
  switch (qos_policies->liveliness) {
    case RMW_QOS_POLICY_LIVELINESS_SYSTEM_DEFAULT:
    case RMW_QOS_POLICY_LIVELINESS_AUTOMATIC:
    case RMW_QOS_POLICY_LIVELINESS_UNKNOWN:
      dds_qset_liveliness(qos, DDS_LIVELINESS_AUTOMATIC, ldur);
      break;
    case RMW_QOS_POLICY_LIVELINESS_MANUAL_BY_NODE:
      dds_qset_liveliness(qos, DDS_LIVELINESS_MANUAL_BY_PARTICIPANT, ldur);
      break;
    case RMW_QOS_POLICY_LIVELINESS_MANUAL_BY_TOPIC:
      dds_qset_liveliness(qos, DDS_LIVELINESS_MANUAL_BY_TOPIC, ldur);
      break;
  }
  if (ignore_local_publications) {
    dds_qset_ignorelocal(qos, DDS_IGNORELOCAL_PARTICIPANT);
  }
  return qos;
}

#if RMW_VERSION_GTE(0, 8, 2)
static rmw_qos_policy_kind_t dds_qos_policy_to_rmw_qos_policy(dds_qos_policy_id_t policy_id)
{
  switch (policy_id) {
    case DDS_DURABILITY_QOS_POLICY_ID:
      return RMW_QOS_POLICY_DURABILITY;
    case DDS_DEADLINE_QOS_POLICY_ID:
      return RMW_QOS_POLICY_DEADLINE;
    case DDS_LIVELINESS_QOS_POLICY_ID:
      return RMW_QOS_POLICY_LIVELINESS;
    case DDS_RELIABILITY_QOS_POLICY_ID:
      return RMW_QOS_POLICY_RELIABILITY;
    case DDS_HISTORY_QOS_POLICY_ID:
      return RMW_QOS_POLICY_HISTORY;
    case DDS_LIFESPAN_QOS_POLICY_ID:
      return RMW_QOS_POLICY_LIFESPAN;
    default:
      return RMW_QOS_POLICY_INVALID;
  }
}
#endif

static bool dds_qos_to_rmw_qos(const dds_qos_t * dds_qos, rmw_qos_profile_t * qos_policies)
{
  assert(dds_qos);
  assert(qos_policies);
  {
    dds_history_kind_t kind;
    int32_t depth;
    if (!dds_qget_history(dds_qos, &kind, &depth)) {
      RMW_SET_ERROR_MSG("get_readwrite_qos: history not set");
      return false;
    }
    switch (kind) {
      case DDS_HISTORY_KEEP_LAST:
        qos_policies->history = RMW_QOS_POLICY_HISTORY_KEEP_LAST;
        qos_policies->depth = (uint32_t) depth;
        break;
      case DDS_HISTORY_KEEP_ALL:
        qos_policies->history = RMW_QOS_POLICY_HISTORY_KEEP_ALL;
        qos_policies->depth = (uint32_t) depth;
        break;
      default:
        rmw_cyclonedds_cpp::unreachable();
    }
  }

  {
    dds_reliability_kind_t kind;
    dds_duration_t max_blocking_time;
    if (!dds_qget_reliability(dds_qos, &kind, &max_blocking_time)) {
      RMW_SET_ERROR_MSG("get_readwrite_qos: history not set");
      return false;
    }
    switch (kind) {
      case DDS_RELIABILITY_BEST_EFFORT:
        qos_policies->reliability = RMW_QOS_POLICY_RELIABILITY_BEST_EFFORT;
        break;
      case DDS_RELIABILITY_RELIABLE:
        qos_policies->reliability = RMW_QOS_POLICY_RELIABILITY_RELIABLE;
        break;
      default:
        rmw_cyclonedds_cpp::unreachable();
    }
  }

  {
    dds_durability_kind_t kind;
    if (!dds_qget_durability(dds_qos, &kind)) {
      RMW_SET_ERROR_MSG("get_readwrite_qos: durability not set");
      return false;
    }
    switch (kind) {
      case DDS_DURABILITY_VOLATILE:
        qos_policies->durability = RMW_QOS_POLICY_DURABILITY_VOLATILE;
        break;
      case DDS_DURABILITY_TRANSIENT_LOCAL:
        qos_policies->durability = RMW_QOS_POLICY_DURABILITY_TRANSIENT_LOCAL;
        break;
      case DDS_DURABILITY_TRANSIENT:
      case DDS_DURABILITY_PERSISTENT:
        qos_policies->durability = RMW_QOS_POLICY_DURABILITY_UNKNOWN;
        break;
      default:
        rmw_cyclonedds_cpp::unreachable();
    }
  }

  {
    dds_duration_t deadline;
    if (!dds_qget_deadline(dds_qos, &deadline)) {
      RMW_SET_ERROR_MSG("get_readwrite_qos: deadline not set");
      return false;
    }
    qos_policies->deadline.sec = (uint64_t) deadline / 1000000000;
    qos_policies->deadline.nsec = (uint64_t) deadline % 1000000000;
  }

  {
    dds_duration_t lifespan;
    if (!dds_qget_lifespan(dds_qos, &lifespan)) {
      lifespan = DDS_INFINITY;
    }
    qos_policies->lifespan.sec = (uint64_t) lifespan / 1000000000;
    qos_policies->lifespan.nsec = (uint64_t) lifespan % 1000000000;
  }

  {
    dds_liveliness_kind_t kind;
    dds_duration_t lease_duration;
    if (!dds_qget_liveliness(dds_qos, &kind, &lease_duration)) {
      RMW_SET_ERROR_MSG("get_readwrite_qos: liveliness not set");
      return false;
    }
    switch (kind) {
      case DDS_LIVELINESS_AUTOMATIC:
        qos_policies->liveliness = RMW_QOS_POLICY_LIVELINESS_AUTOMATIC;
        break;
      case DDS_LIVELINESS_MANUAL_BY_PARTICIPANT:
        qos_policies->liveliness = RMW_QOS_POLICY_LIVELINESS_MANUAL_BY_NODE;
        break;
      case DDS_LIVELINESS_MANUAL_BY_TOPIC:
        qos_policies->liveliness = RMW_QOS_POLICY_LIVELINESS_MANUAL_BY_TOPIC;
        break;
      default:
        rmw_cyclonedds_cpp::unreachable();
    }
    qos_policies->liveliness_lease_duration.sec = (uint64_t) lease_duration / 1000000000;
    qos_policies->liveliness_lease_duration.nsec = (uint64_t) lease_duration % 1000000000;
  }

  return true;
}

static bool get_readwrite_qos(dds_entity_t handle, rmw_qos_profile_t * rmw_qos_policies)
{
  dds_qos_t * qos = dds_create_qos();
  dds_return_t ret = false;
  if (dds_get_qos(handle, qos) < 0) {
    RMW_SET_ERROR_MSG("get_readwrite_qos: invalid handle");
  } else {
    ret = dds_qos_to_rmw_qos(qos, rmw_qos_policies);
  }
  dds_delete_qos(qos);
  return ret;
}

static CddsPublisher * create_cdds_publisher(
  const rmw_node_t * node,
  const rosidl_message_type_support_t * type_supports,
  const char * topic_name,
  const rmw_qos_profile_t * qos_policies)
{
  RET_WRONG_IMPLID_X(node, return nullptr);
  RET_NULL_OR_EMPTYSTR_X(topic_name, return nullptr);
  RET_NULL_X(qos_policies, return nullptr);
  auto node_impl = static_cast<CddsNode *>(node->data);
  RET_NULL_X(node_impl, return nullptr);
  const rosidl_message_type_support_t * type_support = get_typesupport(type_supports);
  RET_NULL_X(type_support, return nullptr);
  CddsPublisher * pub = new CddsPublisher();
  dds_entity_t topic;
  dds_qos_t * qos;

  std::string fqtopic_name = make_fqtopic(ROS_TOPIC_PREFIX, topic_name, "", qos_policies);

  auto sertopic = create_sertopic(
    fqtopic_name.c_str(), type_support->typesupport_identifier,
    create_message_type_support(type_support->data, type_support->typesupport_identifier), false,
    rmw_cyclonedds_cpp::make_message_value_type(type_supports));
  struct ddsi_sertopic * stact;
  topic = create_topic(node_impl->enth, sertopic, &stact);
  if (topic < 0) {
    RMW_SET_ERROR_MSG("failed to create topic");
    goto fail_topic;
  }
  if ((qos = create_readwrite_qos(qos_policies, false)) == nullptr) {
    goto fail_qos;
  }
  if ((pub->enth = dds_create_writer(node_impl->pub, topic, qos, nullptr)) < 0) {
    RMW_SET_ERROR_MSG("failed to create writer");
    goto fail_writer;
  }
  if (dds_get_instance_handle(pub->enth, &pub->pubiid) < 0) {
    RMW_SET_ERROR_MSG("failed to get instance handle for writer");
    goto fail_instance_handle;
  }
  pub->sertopic = stact;
  dds_delete_qos(qos);
  dds_delete(topic);
  return pub;

fail_instance_handle:
  if (dds_delete(pub->enth) < 0) {
    RCUTILS_LOG_ERROR_NAMED("rmw_cyclonedds_cpp", "failed to destroy writer during error handling");
  }
fail_writer:
  dds_delete_qos(qos);
fail_qos:
  dds_delete(topic);
#ifndef DDS_HAS_CREATE_TOPIC_GENERIC
  ddsi_sertopic_unref(stact);
#endif
fail_topic:
  delete pub;
  return nullptr;
}

extern "C" rmw_ret_t rmw_init_publisher_allocation(
  const rosidl_message_type_support_t * type_support,
  const rosidl_message_bounds_t * message_bounds, rmw_publisher_allocation_t * allocation)
{
  static_cast<void>(type_support);
  static_cast<void>(message_bounds);
  static_cast<void>(allocation);
  RMW_SET_ERROR_MSG("rmw_init_publisher_allocation: unimplemented");
  return RMW_RET_ERROR;
}

extern "C" rmw_ret_t rmw_fini_publisher_allocation(rmw_publisher_allocation_t * allocation)
{
  static_cast<void>(allocation);
  RMW_SET_ERROR_MSG("rmw_fini_publisher_allocation: unimplemented");
  return RMW_RET_ERROR;
}

extern "C" rmw_publisher_t * rmw_create_publisher(
  const rmw_node_t * node, const rosidl_message_type_support_t * type_supports,
  const char * topic_name, const rmw_qos_profile_t * qos_policies
#if RMW_VERSION_GTE(0, 8, 1)
  , const rmw_publisher_options_t * publisher_options
#endif
)
{
  CddsPublisher * pub;
  rmw_publisher_t * rmw_publisher;
#if RMW_VERSION_GTE(0, 8, 1)
  RET_NULL_X(publisher_options, return nullptr);
#endif
  if ((pub = create_cdds_publisher(node, type_supports, topic_name, qos_policies)) == nullptr) {
    goto fail_common_init;
  }
  rmw_publisher = rmw_publisher_allocate();
  RET_ALLOC_X(rmw_publisher, goto fail_publisher);
  rmw_publisher->implementation_identifier = eclipse_cyclonedds_identifier;
  rmw_publisher->data = pub;
  rmw_publisher->topic_name = reinterpret_cast<char *>(rmw_allocate(strlen(topic_name) + 1));
  RET_ALLOC_X(rmw_publisher->topic_name, goto fail_topic_name);
  memcpy(const_cast<char *>(rmw_publisher->topic_name), topic_name, strlen(topic_name) + 1);
#if RMW_VERSION_GTE(0, 8, 1)
  rmw_publisher->options = *publisher_options;
  rmw_publisher->can_loan_messages = false;
#endif
  return rmw_publisher;
fail_topic_name:
  rmw_publisher_free(rmw_publisher);
fail_publisher:
  if (dds_delete(pub->enth) < 0) {
    RCUTILS_LOG_ERROR_NAMED("rmw_cyclonedds_cpp", "failed to delete writer during error handling");
  }
  delete pub;
fail_common_init:
  return nullptr;
}

extern "C" rmw_ret_t rmw_get_gid_for_publisher(const rmw_publisher_t * publisher, rmw_gid_t * gid)
{
  RET_WRONG_IMPLID(publisher);
  RET_NULL(gid);
  auto pub = static_cast<const CddsPublisher *>(publisher->data);
  RET_NULL(pub);
  gid->implementation_identifier = eclipse_cyclonedds_identifier;
  memset(gid->data, 0, sizeof(gid->data));
  assert(sizeof(pub->pubiid) <= sizeof(gid->data));
  memcpy(gid->data, &pub->pubiid, sizeof(pub->pubiid));
  return RMW_RET_OK;
}

extern "C" rmw_ret_t rmw_compare_gids_equal(
  const rmw_gid_t * gid1, const rmw_gid_t * gid2,
  bool * result)
{
  RET_WRONG_IMPLID(gid1);
  RET_WRONG_IMPLID(gid2);
  RET_NULL(result);
  /* alignment is potentially lost because of the translation to an array of bytes, so use
     memcmp instead of a simple integer comparison */
  *result = memcmp(gid1->data, gid2->data, sizeof(gid1->data)) == 0;
  return RMW_RET_OK;
}

extern "C" rmw_ret_t rmw_publisher_count_matched_subscriptions(
  const rmw_publisher_t * publisher,
  size_t * subscription_count)
{
  RET_WRONG_IMPLID(publisher);
  auto pub = static_cast<CddsPublisher *>(publisher->data);
  dds_publication_matched_status_t status;
  if (dds_get_publication_matched_status(pub->enth, &status) < 0) {
    return RMW_RET_ERROR;
  } else {
    *subscription_count = status.current_count;
    return RMW_RET_OK;
  }
}

rmw_ret_t rmw_publisher_assert_liveliness(const rmw_publisher_t * publisher)
{
  RET_WRONG_IMPLID(publisher);
  return RMW_RET_OK;
}

rmw_ret_t rmw_publisher_get_actual_qos(const rmw_publisher_t * publisher, rmw_qos_profile_t * qos)
{
  RET_NULL(qos);
  RET_WRONG_IMPLID(publisher);
  auto pub = static_cast<CddsPublisher *>(publisher->data);
  if (get_readwrite_qos(pub->enth, qos)) {
    return RMW_RET_OK;
  } else {
    return RMW_RET_ERROR;
  }
}

extern "C" rmw_ret_t rmw_borrow_loaned_message(
  const rmw_publisher_t * publisher,
  const rosidl_message_type_support_t * type_support,
  void ** ros_message)
{
  (void) publisher;
  (void) type_support;
  (void) ros_message;

  RMW_SET_ERROR_MSG("rmw_borrow_loaned_message not implemented for rmw_cyclonedds_cpp");
  return RMW_RET_UNSUPPORTED;
}

extern "C" rmw_ret_t rmw_return_loaned_message_from_publisher(
  const rmw_publisher_t * publisher,
  void * loaned_message)
{
  (void) publisher;
  (void) loaned_message;

  RMW_SET_ERROR_MSG(
    "rmw_return_loaned_message_from_publisher not implemented for rmw_cyclonedds_cpp");
  return RMW_RET_UNSUPPORTED;
}

extern "C" rmw_ret_t rmw_destroy_publisher(rmw_node_t * node, rmw_publisher_t * publisher)
{
  RET_WRONG_IMPLID(node);
  RET_WRONG_IMPLID(publisher);
  auto pub = static_cast<CddsPublisher *>(publisher->data);
  if (pub != nullptr) {
    if (dds_delete(pub->enth) < 0) {
      RMW_SET_ERROR_MSG("failed to delete writer");
    }
#ifndef DDS_HAS_CREATE_TOPIC_GENERIC
    ddsi_sertopic_unref(pub->sertopic);
#endif
    delete pub;
  }
  rmw_free(const_cast<char *>(publisher->topic_name));
  publisher->topic_name = nullptr;
  rmw_publisher_free(publisher);
  return RMW_RET_OK;
}

/////////////////////////////////////////////////////////////////////////////////////////
///////////                                                                   ///////////
///////////    SUBSCRIPTIONS                                                  ///////////
///////////                                                                   ///////////
/////////////////////////////////////////////////////////////////////////////////////////

static CddsSubscription * create_cdds_subscription(
  const rmw_node_t * node,
  const rosidl_message_type_support_t * type_supports, const char * topic_name,
  const rmw_qos_profile_t * qos_policies, bool ignore_local_publications)
{
  RET_WRONG_IMPLID_X(node, return nullptr);
  RET_NULL_OR_EMPTYSTR_X(topic_name, return nullptr);
  RET_NULL_X(qos_policies, return nullptr);
  auto node_impl = static_cast<CddsNode *>(node->data);
  RET_NULL_X(node_impl, return nullptr);
  const rosidl_message_type_support_t * type_support = get_typesupport(type_supports);
  RET_NULL_X(type_support, return nullptr);
  CddsSubscription * sub = new CddsSubscription();
  dds_entity_t topic;
  dds_qos_t * qos;

  std::string fqtopic_name = make_fqtopic(ROS_TOPIC_PREFIX, topic_name, "", qos_policies);

  auto sertopic = create_sertopic(
    fqtopic_name.c_str(), type_support->typesupport_identifier,
    create_message_type_support(type_support->data, type_support->typesupport_identifier), false,
    rmw_cyclonedds_cpp::make_message_value_type(type_supports));
  topic = create_topic(node_impl->enth, sertopic);
  if (topic < 0) {
    RMW_SET_ERROR_MSG("failed to create topic");
    goto fail_topic;
  }
  if ((qos = create_readwrite_qos(qos_policies, ignore_local_publications)) == nullptr) {
    goto fail_qos;
  }
  if ((sub->enth = dds_create_reader(node_impl->sub, topic, qos, nullptr)) < 0) {
    RMW_SET_ERROR_MSG("failed to create reader");
    goto fail_reader;
  }
  if ((sub->rdcondh = dds_create_readcondition(sub->enth, DDS_ANY_STATE)) < 0) {
    RMW_SET_ERROR_MSG("failed to create readcondition");
    goto fail_readcond;
  }
  dds_delete_qos(qos);
  dds_delete(topic);
  return sub;
fail_readcond:
  if (dds_delete(sub->enth) < 0) {
    RCUTILS_LOG_ERROR_NAMED("rmw_cyclonedds_cpp", "failed to delete reader during error handling");
  }
fail_reader:
  dds_delete_qos(qos);
fail_qos:
  dds_delete(topic);
fail_topic:
  delete sub;
  return nullptr;
}

extern "C" rmw_ret_t rmw_init_subscription_allocation(
  const rosidl_message_type_support_t * type_support,
  const rosidl_message_bounds_t * message_bounds, rmw_subscription_allocation_t * allocation)
{
  static_cast<void>(type_support);
  static_cast<void>(message_bounds);
  static_cast<void>(allocation);
  RMW_SET_ERROR_MSG("rmw_init_subscription_allocation: unimplemented");
  return RMW_RET_ERROR;
}

extern "C" rmw_ret_t rmw_fini_subscription_allocation(rmw_subscription_allocation_t * allocation)
{
  static_cast<void>(allocation);
  RMW_SET_ERROR_MSG("rmw_fini_subscription_allocation: unimplemented");
  return RMW_RET_ERROR;
}

extern "C" rmw_subscription_t * rmw_create_subscription(
  const rmw_node_t * node, const rosidl_message_type_support_t * type_supports,
  const char * topic_name, const rmw_qos_profile_t * qos_policies
#if RMW_VERSION_GTE(0, 8, 1)
  , const rmw_subscription_options_t * subscription_options
#else
  , bool ignore_local_publications
#endif
)
{
  CddsSubscription * sub;
  rmw_subscription_t * rmw_subscription;
#if RMW_VERSION_GTE(0, 8, 1)
  RET_NULL_X(subscription_options, return nullptr);
#endif
  if (
    (sub = create_cdds_subscription(
      node, type_supports, topic_name, qos_policies,
#if RMW_VERSION_GTE(0, 8, 1)
      subscription_options->ignore_local_publications
#else
      ignore_local_publications
#endif
    )) == nullptr)
  {
    goto fail_common_init;
  }
  rmw_subscription = rmw_subscription_allocate();
  RET_ALLOC_X(rmw_subscription, goto fail_subscription);
  rmw_subscription->implementation_identifier = eclipse_cyclonedds_identifier;
  rmw_subscription->data = sub;
  rmw_subscription->topic_name =
    reinterpret_cast<const char *>(rmw_allocate(strlen(topic_name) + 1));
  RET_ALLOC_X(rmw_subscription->topic_name, goto fail_topic_name);
  memcpy(const_cast<char *>(rmw_subscription->topic_name), topic_name, strlen(topic_name) + 1);
#if RMW_VERSION_GTE(0, 8, 1)
  rmw_subscription->options = *subscription_options;
  rmw_subscription->can_loan_messages = false;
#endif
  return rmw_subscription;
fail_topic_name:
  rmw_subscription_free(rmw_subscription);
fail_subscription:
  if (dds_delete(sub->rdcondh) < 0) {
    RCUTILS_LOG_ERROR_NAMED(
      "rmw_cyclonedds_cpp", "failed to delete readcondition during error handling");
  }
  if (dds_delete(sub->enth) < 0) {
    RCUTILS_LOG_ERROR_NAMED("rmw_cyclonedds_cpp", "failed to delete reader during error handling");
  }
  delete sub;
fail_common_init:
  return nullptr;
}

extern "C" rmw_ret_t rmw_subscription_count_matched_publishers(
  const rmw_subscription_t * subscription, size_t * publisher_count)
{
  RET_WRONG_IMPLID(subscription);
  auto sub = static_cast<CddsSubscription *>(subscription->data);
  dds_subscription_matched_status_t status;
  if (dds_get_subscription_matched_status(sub->enth, &status) < 0) {
    return RMW_RET_ERROR;
  } else {
    *publisher_count = status.current_count;
    return RMW_RET_OK;
  }
}

extern "C" rmw_ret_t rmw_subscription_get_actual_qos(
  const rmw_subscription_t * subscription,
  rmw_qos_profile_t * qos)
{
  RET_NULL(qos);
  RET_WRONG_IMPLID(subscription);
  auto sub = static_cast<CddsSubscription *>(subscription->data);
  if (get_readwrite_qos(sub->enth, qos)) {
    return RMW_RET_OK;
  } else {
    return RMW_RET_ERROR;
  }
}

extern "C" rmw_ret_t rmw_destroy_subscription(rmw_node_t * node, rmw_subscription_t * subscription)
{
  RET_WRONG_IMPLID(node);
  RET_WRONG_IMPLID(subscription);
  auto sub = static_cast<CddsSubscription *>(subscription->data);
  if (sub != nullptr) {
    clean_waitset_caches();
    if (dds_delete(sub->rdcondh) < 0) {
      RMW_SET_ERROR_MSG("failed to delete readcondition");
    }
    if (dds_delete(sub->enth) < 0) {
      RMW_SET_ERROR_MSG("failed to delete reader");
    }
    delete sub;
  }
  rmw_free(const_cast<char *>(subscription->topic_name));
  subscription->topic_name = nullptr;
  rmw_subscription_free(subscription);
  return RMW_RET_OK;
}

static rmw_ret_t rmw_take_int(
  const rmw_subscription_t * subscription, void * ros_message,
  bool * taken, rmw_message_info_t * message_info)
{
  RET_NULL(taken);
  RET_NULL(ros_message);
  RET_WRONG_IMPLID(subscription);
  CddsSubscription * sub = static_cast<CddsSubscription *>(subscription->data);
  RET_NULL(sub);
  dds_sample_info_t info;
  while (dds_take(sub->enth, &ros_message, &info, 1, 1) == 1) {
    if (info.valid_data) {
      if (message_info) {
        message_info->publisher_gid.implementation_identifier = eclipse_cyclonedds_identifier;
        memset(message_info->publisher_gid.data, 0, sizeof(message_info->publisher_gid.data));
        assert(sizeof(info.publication_handle) <= sizeof(message_info->publisher_gid.data));
        memcpy(
          message_info->publisher_gid.data, &info.publication_handle,
          sizeof(info.publication_handle));
      }
#if REPORT_LATE_MESSAGES > 0
      dds_time_t tnow = dds_time();
      dds_time_t dt = tnow - info.source_timestamp;
      if (dt >= DDS_MSECS(REPORT_LATE_MESSAGES)) {
        fprintf(stderr, "** sample in history for %.fms\n", static_cast<double>(dt) / 1e6);
      }
#endif
      *taken = true;
      return RMW_RET_OK;
    }
  }
  *taken = false;
  return RMW_RET_OK;
}

static rmw_ret_t rmw_take_ser_int(
  const rmw_subscription_t * subscription,
  rmw_serialized_message_t * serialized_message, bool * taken,
  rmw_message_info_t * message_info)
{
  RET_NULL(taken);
  RET_NULL(serialized_message);
  RET_WRONG_IMPLID(subscription);
  CddsSubscription * sub = static_cast<CddsSubscription *>(subscription->data);
  RET_NULL(sub);
  dds_sample_info_t info;
  struct ddsi_serdata * dcmn;
  while (dds_takecdr(sub->enth, &dcmn, 1, &info, DDS_ANY_STATE) == 1) {
    if (info.valid_data) {
      if (message_info) {
        message_info->publisher_gid.implementation_identifier = eclipse_cyclonedds_identifier;
        memset(message_info->publisher_gid.data, 0, sizeof(message_info->publisher_gid.data));
        assert(sizeof(info.publication_handle) <= sizeof(message_info->publisher_gid.data));
        memcpy(
          message_info->publisher_gid.data, &info.publication_handle,
          sizeof(info.publication_handle));
      }
      auto d = static_cast<serdata_rmw *>(dcmn);
      /* FIXME: what about the header - should be included or not? */
      if (rmw_serialized_message_resize(serialized_message, d->size()) != RMW_RET_OK) {
        ddsi_serdata_unref(dcmn);
        *taken = false;
        return RMW_RET_ERROR;
      }
      memcpy(serialized_message->buffer, d->data(), d->size());
      serialized_message->buffer_length = d->size();
      ddsi_serdata_unref(dcmn);
      *taken = true;
      return RMW_RET_OK;
    }
    ddsi_serdata_unref(dcmn);
  }
  *taken = false;
  return RMW_RET_OK;
}

extern "C" rmw_ret_t rmw_take(
  const rmw_subscription_t * subscription, void * ros_message,
  bool * taken, rmw_subscription_allocation_t * allocation)
{
  static_cast<void>(allocation);
  return rmw_take_int(subscription, ros_message, taken, nullptr);
}

extern "C" rmw_ret_t rmw_take_with_info(
  const rmw_subscription_t * subscription, void * ros_message,
  bool * taken, rmw_message_info_t * message_info,
  rmw_subscription_allocation_t * allocation)
{
  static_cast<void>(allocation);
  return rmw_take_int(subscription, ros_message, taken, message_info);
}

extern "C" rmw_ret_t rmw_take_serialized_message(
  const rmw_subscription_t * subscription,
  rmw_serialized_message_t * serialized_message,
  bool * taken,
  rmw_subscription_allocation_t * allocation)
{
  static_cast<void>(allocation);
  return rmw_take_ser_int(subscription, serialized_message, taken, nullptr);
}

extern "C" rmw_ret_t rmw_take_serialized_message_with_info(
  const rmw_subscription_t * subscription,
  rmw_serialized_message_t * serialized_message, bool * taken, rmw_message_info_t * message_info,
  rmw_subscription_allocation_t * allocation)
{
  static_cast<void>(allocation);
  return rmw_take_ser_int(subscription, serialized_message, taken, message_info);
}

extern "C" rmw_ret_t rmw_take_loaned_message(
  const rmw_subscription_t * subscription,
  void ** loaned_message,
  bool * taken,
  rmw_subscription_allocation_t * allocation)
{
  (void) subscription;
  (void) loaned_message;
  (void) taken;
  (void) allocation;

  RMW_SET_ERROR_MSG("rmw_take_loaned_message not implemented for rmw_cyclonedds_cpp");
  return RMW_RET_UNSUPPORTED;
}

extern "C" rmw_ret_t rmw_take_loaned_message_with_info(
  const rmw_subscription_t * subscription,
  void ** loaned_message,
  bool * taken,
  rmw_message_info_t * message_info,
  rmw_subscription_allocation_t * allocation)
{
  (void) subscription;
  (void) loaned_message;
  (void) taken;
  (void) message_info;
  (void) allocation;

  RMW_SET_ERROR_MSG("rmw_take_loaned_message_with_info not implemented for rmw_cyclonedds_cpp");
  return RMW_RET_UNSUPPORTED;
}

extern "C" rmw_ret_t rmw_return_loaned_message_from_subscription(
  const rmw_subscription_t * subscription,
  void * loaned_message)
{
  (void) subscription;
  (void) loaned_message;

  RMW_SET_ERROR_MSG(
    "rmw_return_loaned_message_from_subscription not implemented for rmw_cyclonedds_cpp");
  return RMW_RET_UNSUPPORTED;
}

/////////////////////////////////////////////////////////////////////////////////////////
///////////                                                                   ///////////
///////////    EVENTS                                                         ///////////
///////////                                                                   ///////////
/////////////////////////////////////////////////////////////////////////////////////////

/// mapping of RMW_EVENT to the corresponding DDS status
static const std::unordered_map<rmw_event_type_t, uint32_t> mask_map{
  {RMW_EVENT_LIVELINESS_CHANGED, DDS_LIVELINESS_CHANGED_STATUS},
  {RMW_EVENT_REQUESTED_DEADLINE_MISSED, DDS_REQUESTED_DEADLINE_MISSED_STATUS},
  {RMW_EVENT_LIVELINESS_LOST, DDS_LIVELINESS_LOST_STATUS},
  {RMW_EVENT_OFFERED_DEADLINE_MISSED, DDS_OFFERED_DEADLINE_MISSED_STATUS},
#if RMW_VERSION_GTE(0, 8, 2)
  {RMW_EVENT_REQUESTED_QOS_INCOMPATIBLE, DDS_REQUESTED_INCOMPATIBLE_QOS_STATUS},
  {RMW_EVENT_OFFERED_QOS_INCOMPATIBLE, DDS_OFFERED_INCOMPATIBLE_QOS_STATUS},
#endif
};

static bool is_event_supported(const rmw_event_type_t event_t)
{
  return mask_map.count(event_t) == 1;
}

static uint32_t get_status_kind_from_rmw(const rmw_event_type_t event_t)
{
  return mask_map.at(event_t);
}

static rmw_ret_t init_rmw_event(
  rmw_event_t * rmw_event, const char * topic_endpoint_impl_identifier, void * data,
  rmw_event_type_t event_type)
{
  RMW_CHECK_ARGUMENT_FOR_NULL(rmw_event, RMW_RET_INVALID_ARGUMENT);
  RMW_CHECK_ARGUMENT_FOR_NULL(topic_endpoint_impl_identifier, RMW_RET_INVALID_ARGUMENT);
  RMW_CHECK_ARGUMENT_FOR_NULL(data, RMW_RET_INVALID_ARGUMENT);
  if (!is_event_supported(event_type)) {
    RMW_SET_ERROR_MSG("provided event_type is not supported by rmw_cyclonedds_cpp");
    return RMW_RET_UNSUPPORTED;
  }

  rmw_event->implementation_identifier = topic_endpoint_impl_identifier;
  rmw_event->data = data;
  rmw_event->event_type = event_type;

  return RMW_RET_OK;
}

extern "C" rmw_ret_t rmw_publisher_event_init(
  rmw_event_t * rmw_event, const rmw_publisher_t * publisher, rmw_event_type_t event_type)
{
  RET_WRONG_IMPLID_X(publisher, return RMW_RET_INCORRECT_RMW_IMPLEMENTATION);
  return init_rmw_event(
    rmw_event,
    publisher->implementation_identifier,
    publisher->data,
    event_type);
}

extern "C" rmw_ret_t rmw_subscription_event_init(
  rmw_event_t * rmw_event, const rmw_subscription_t * subscription, rmw_event_type_t event_type)
{
  RET_WRONG_IMPLID_X(subscription, return RMW_RET_INCORRECT_RMW_IMPLEMENTATION);
  return init_rmw_event(
    rmw_event,
    subscription->implementation_identifier,
    subscription->data,
    event_type);
}

extern "C" rmw_ret_t rmw_take_event(
  const rmw_event_t * event_handle, void * event_info,
  bool * taken)
{
  RET_WRONG_IMPLID(event_handle);
  RET_NULL(taken);
  RET_NULL(event_info);
  switch (event_handle->event_type) {
    case RMW_EVENT_LIVELINESS_CHANGED: {
        auto ei = static_cast<rmw_liveliness_changed_status_t *>(event_info);
        auto sub = static_cast<CddsSubscription *>(event_handle->data);
        dds_liveliness_changed_status_t st;
        if (dds_get_liveliness_changed_status(sub->enth, &st) < 0) {
          *taken = false;
          return RMW_RET_ERROR;
        } else {
          ei->alive_count = static_cast<int32_t>(st.alive_count);
          ei->not_alive_count = static_cast<int32_t>(st.not_alive_count);
          ei->alive_count_change = st.alive_count_change;
          ei->not_alive_count_change = st.not_alive_count_change;
          *taken = true;
          return RMW_RET_OK;
        }
      }

    case RMW_EVENT_REQUESTED_DEADLINE_MISSED: {
        auto ei = static_cast<rmw_requested_deadline_missed_status_t *>(event_info);
        auto sub = static_cast<CddsSubscription *>(event_handle->data);
        dds_requested_deadline_missed_status_t st;
        if (dds_get_requested_deadline_missed_status(sub->enth, &st) < 0) {
          *taken = false;
          return RMW_RET_ERROR;
        } else {
          ei->total_count = static_cast<int32_t>(st.total_count);
          ei->total_count_change = st.total_count_change;
          *taken = true;
          return RMW_RET_OK;
        }
      }

#if RMW_VERSION_GTE(0, 8, 2)
    case RMW_EVENT_REQUESTED_QOS_INCOMPATIBLE: {
        auto ei = static_cast<rmw_requested_qos_incompatible_event_status_t *>(event_info);
        auto sub = static_cast<CddsSubscription *>(event_handle->data);
        dds_requested_incompatible_qos_status_t st;
        if (dds_get_requested_incompatible_qos_status(sub->enth, &st) < 0) {
          *taken = false;
          return RMW_RET_ERROR;
        } else {
          ei->total_count = static_cast<int32_t>(st.total_count);
          ei->total_count_change = st.total_count_change;
          ei->last_policy_kind = dds_qos_policy_to_rmw_qos_policy(
            static_cast<dds_qos_policy_id_t>(st.last_policy_id));
          *taken = true;
          return RMW_RET_OK;
        }
      }
#endif

    case RMW_EVENT_LIVELINESS_LOST: {
        auto ei = static_cast<rmw_liveliness_lost_status_t *>(event_info);
        auto pub = static_cast<CddsPublisher *>(event_handle->data);
        dds_liveliness_lost_status_t st;
        if (dds_get_liveliness_lost_status(pub->enth, &st) < 0) {
          *taken = false;
          return RMW_RET_ERROR;
        } else {
          ei->total_count = static_cast<int32_t>(st.total_count);
          ei->total_count_change = st.total_count_change;
          *taken = true;
          return RMW_RET_OK;
        }
      }

    case RMW_EVENT_OFFERED_DEADLINE_MISSED: {
        auto ei = static_cast<rmw_offered_deadline_missed_status_t *>(event_info);
        auto pub = static_cast<CddsPublisher *>(event_handle->data);
        dds_offered_deadline_missed_status_t st;
        if (dds_get_offered_deadline_missed_status(pub->enth, &st) < 0) {
          *taken = false;
          return RMW_RET_ERROR;
        } else {
          ei->total_count = static_cast<int32_t>(st.total_count);
          ei->total_count_change = st.total_count_change;
          *taken = true;
          return RMW_RET_OK;
        }
      }

#if RMW_VERSION_GTE(0, 8, 2)
    case RMW_EVENT_OFFERED_QOS_INCOMPATIBLE: {
        auto ei = static_cast<rmw_offered_qos_incompatible_event_status_t *>(event_info);
        auto pub = static_cast<CddsPublisher *>(event_handle->data);
        dds_offered_incompatible_qos_status_t st;
        if (dds_get_offered_incompatible_qos_status(pub->enth, &st) < 0) {
          *taken = false;
          return RMW_RET_ERROR;
        } else {
          ei->total_count = static_cast<int32_t>(st.total_count);
          ei->total_count_change = st.total_count_change;
          ei->last_policy_kind = dds_qos_policy_to_rmw_qos_policy(
            static_cast<dds_qos_policy_id_t>(st.last_policy_id));
          *taken = true;
          return RMW_RET_OK;
        }
      }
#endif

    case RMW_EVENT_INVALID: {
        break;
      }

    default:
      rmw_cyclonedds_cpp::unreachable();
  }
  *taken = false;
  return RMW_RET_ERROR;
}

/////////////////////////////////////////////////////////////////////////////////////////
///////////                                                                   ///////////
///////////    GUARDS AND WAITSETS                                            ///////////
///////////                                                                   ///////////
/////////////////////////////////////////////////////////////////////////////////////////

extern "C" rmw_guard_condition_t * rmw_create_guard_condition(rmw_context_t * context)
{
  static_cast<void>(context);
  rmw_guard_condition_t * guard_condition_handle;
  auto * gcond_impl = new CddsGuardCondition();
#if MULTIDOMAIN
  const dds_entity_t owner = DDS_CYCLONEDDS_HANDLE;
#else
  const dds_entity_t owner = ref_ppant();
  if (owner < 0) {
    goto fail_ppant;
  }
#endif
  if ((gcond_impl->gcondh = dds_create_guardcondition(owner)) < 0) {
    RMW_SET_ERROR_MSG("failed to create guardcondition");
    goto fail_guardcond;
  }
  guard_condition_handle = new rmw_guard_condition_t;
  guard_condition_handle->implementation_identifier = eclipse_cyclonedds_identifier;
  guard_condition_handle->data = gcond_impl;
  return guard_condition_handle;

fail_guardcond:
#if !MULTIDOMAIN
  unref_ppant();
fail_ppant:
#endif
  delete (gcond_impl);
  return nullptr;
}

extern "C" rmw_ret_t rmw_destroy_guard_condition(rmw_guard_condition_t * guard_condition_handle)
{
  RET_NULL(guard_condition_handle);
  auto * gcond_impl = static_cast<CddsGuardCondition *>(guard_condition_handle->data);
  clean_waitset_caches();
  dds_delete(gcond_impl->gcondh);
  delete gcond_impl;
  delete guard_condition_handle;
  return RMW_RET_OK;
}

extern "C" rmw_ret_t rmw_trigger_guard_condition(
  const rmw_guard_condition_t * guard_condition_handle)
{
  RET_WRONG_IMPLID(guard_condition_handle);
  auto * gcond_impl = static_cast<CddsGuardCondition *>(guard_condition_handle->data);
  dds_set_guardcondition(gcond_impl->gcondh, true);
  return RMW_RET_OK;
}

extern "C" rmw_wait_set_t * rmw_create_wait_set(rmw_context_t * context, size_t max_conditions)
{
  static_cast<void>(context);
  (void) max_conditions;
  rmw_wait_set_t * wait_set = rmw_wait_set_allocate();
  CddsWaitset * ws = nullptr;
  dds_entity_t owner = 0;
  RET_ALLOC_X(wait_set, goto fail_alloc_wait_set);
  wait_set->implementation_identifier = eclipse_cyclonedds_identifier;
  wait_set->data = rmw_allocate(sizeof(CddsWaitset));
  RET_ALLOC_X(wait_set->data, goto fail_alloc_wait_set_data);
  // This should default-construct the fields of CddsWaitset
  ws = static_cast<CddsWaitset *>(wait_set->data);
  // cppcheck-suppress syntaxError
  RMW_TRY_PLACEMENT_NEW(ws, ws, goto fail_placement_new, CddsWaitset, );
  if (!ws) {
    RMW_SET_ERROR_MSG("failed to construct wait set info struct");
    goto fail_ws;
  }
  ws->inuse = false;
  ws->nelems = 0;
#if MULTIDOMAIN
  owner = DDS_CYCLONEDDS_HANDLE;
#else
  owner = ref_ppant();
  if (owner < 0) {
    goto fail_ppant;
  }
#endif

  if ((ws->waitseth = dds_create_waitset(owner)) < 0) {
    RMW_SET_ERROR_MSG("failed to create waitset");
    goto fail_waitset;
  }

  {
    std::lock_guard<std::mutex> lock(gcdds.lock);
#if MULTIDOMAIN
    // Lazily create dummy guard condition
    if (gcdds.waitsets.size() == 0) {
      if ((gcdds.gc_for_empty_waitset = dds_create_guardcondition(owner)) < 0) {
        RMW_SET_ERROR_MSG("failed to create guardcondition for handling empty waitsets");
        goto fail_create_dummy;
      }
    }
#endif
    // Attach never-triggered guard condition.  As it will never be triggered, it will never be
    // included in the result of dds_waitset_wait
    if (dds_waitset_attach(ws->waitseth, gcdds.gc_for_empty_waitset, INTPTR_MAX) < 0) {
      RMW_SET_ERROR_MSG("failed to attach dummy guard condition for blocking on empty waitset");
      goto fail_attach_dummy;
    }
    gcdds.waitsets.insert(ws);
  }

  return wait_set;

fail_attach_dummy:
#if MULTIDOMAIN
fail_create_dummy:
#endif
  dds_delete(ws->waitseth);
fail_waitset:
#if !MULTIDOMAIN
  unref_ppant();
fail_ppant:
#endif
fail_ws:
  RMW_TRY_DESTRUCTOR_FROM_WITHIN_FAILURE(ws->~CddsWaitset(), ws);
fail_placement_new:
  rmw_free(wait_set->data);
fail_alloc_wait_set_data:
  rmw_wait_set_free(wait_set);
fail_alloc_wait_set:
  return nullptr;
}

extern "C" rmw_ret_t rmw_destroy_wait_set(rmw_wait_set_t * wait_set)
{
  RET_WRONG_IMPLID(wait_set);
  auto result = RMW_RET_OK;
  auto ws = static_cast<CddsWaitset *>(wait_set->data);
  RET_NULL(ws);
  dds_delete(ws->waitseth);
  {
    std::lock_guard<std::mutex> lock(gcdds.lock);
    gcdds.waitsets.erase(ws);
#if MULTIDOMAIN
    if (gcdds.waitsets.size() == 0) {
      dds_delete(gcdds.gc_for_empty_waitset);
      gcdds.gc_for_empty_waitset = 0;
    }
#endif
  }
  RMW_TRY_DESTRUCTOR(ws->~CddsWaitset(), ws, result = RMW_RET_ERROR);
  rmw_free(wait_set->data);
  rmw_wait_set_free(wait_set);
  return result;
}

template<typename T>
static bool require_reattach(const std::vector<T *> & cached, size_t count, void ** ary)
{
  if (ary == nullptr || count == 0) {
    return cached.size() != 0;
  } else if (count != cached.size()) {
    return true;
  } else {
    return memcmp(
      static_cast<const void *>(cached.data()), static_cast<void *>(ary),
      count * sizeof(void *)) != 0;
  }
}

static bool require_reattach(
  const std::vector<CddsEvent> & cached, rmw_events_t * events)
{
  if (events == nullptr || events->event_count == 0) {
    return cached.size() != 0;
  } else if (events->event_count != cached.size()) {
    return true;
  } else {
    for (size_t i = 0; i < events->event_count; ++i) {
      rmw_event_t * current_event = static_cast<rmw_event_t *>(events->events[i]);
      CddsEvent c = cached.at(i);
      if (c.enth != static_cast<CddsEntity *>(current_event->data)->enth ||
        c.event_type != current_event->event_type)
      {
        return true;
      }
    }
    return false;
  }
}

static void waitset_detach(CddsWaitset * ws)
{
  for (auto && x : ws->subs) {
    dds_waitset_detach(ws->waitseth, x->rdcondh);
  }
  for (auto && x : ws->gcs) {
    dds_waitset_detach(ws->waitseth, x->gcondh);
  }
  for (auto && x : ws->srvs) {
    dds_waitset_detach(ws->waitseth, x->service.sub->rdcondh);
  }
  for (auto && x : ws->cls) {
    dds_waitset_detach(ws->waitseth, x->client.sub->rdcondh);
  }
  ws->subs.resize(0);
  ws->gcs.resize(0);
  ws->srvs.resize(0);
  ws->cls.resize(0);
  ws->nelems = 0;
}

static void clean_waitset_caches()
{
  /* Called whenever a subscriber, guard condition, service or client is deleted (as these may
     have been cached in a waitset), and drops all cached entities from all waitsets (just to keep
     life simple). I'm assuming one is not allowed to delete an entity while it is still being
     used ... */
  std::lock_guard<std::mutex> lock(gcdds.lock);
  for (auto && ws : gcdds.waitsets) {
    std::lock_guard<std::mutex> lock(ws->lock);
    if (!ws->inuse) {
      waitset_detach(ws);
    }
  }
}

static rmw_ret_t gather_event_entities(
  const rmw_events_t * events,
  std::unordered_set<dds_entity_t> & entities)
{
  RMW_CHECK_ARGUMENT_FOR_NULL(events, RMW_RET_INVALID_ARGUMENT);

  std::unordered_map<dds_entity_t, uint32_t> status_mask_map;

  for (size_t i = 0; i < events->event_count; ++i) {
    rmw_event_t * current_event = static_cast<rmw_event_t *>(events->events[i]);
    dds_entity_t dds_entity = static_cast<CddsEntity *>(current_event->data)->enth;
    if (dds_entity <= 0) {
      RMW_SET_ERROR_MSG("Event entity handle is invalid");
      return RMW_RET_ERROR;
    }

    if (is_event_supported(current_event->event_type)) {
      if (status_mask_map.find(dds_entity) == status_mask_map.end()) {
        status_mask_map[dds_entity] = 0;
      }
      status_mask_map[dds_entity] |= get_status_kind_from_rmw(current_event->event_type);
    }
  }
  for (auto & pair : status_mask_map) {
    // set the status condition's mask with the supported type
    dds_set_status_mask(pair.first, pair.second);
    entities.insert(pair.first);
  }

  return RMW_RET_OK;
}

static rmw_ret_t handle_active_events(rmw_events_t * events)
{
  if (events) {
    for (size_t i = 0; i < events->event_count; ++i) {
      rmw_event_t * current_event = static_cast<rmw_event_t *>(events->events[i]);
      dds_entity_t dds_entity = static_cast<CddsEntity *>(current_event->data)->enth;
      if (dds_entity <= 0) {
        RMW_SET_ERROR_MSG("Event entity handle is invalid");
        return RMW_RET_ERROR;
      }

      uint32_t status_mask;
      dds_get_status_changes(dds_entity, &status_mask);
      if (!is_event_supported(current_event->event_type) ||
        !static_cast<bool>(status_mask & get_status_kind_from_rmw(current_event->event_type)))
      {
        events->events[i] = nullptr;
      }
    }
  }
  return RMW_RET_OK;
}

extern "C" rmw_ret_t rmw_wait(
  rmw_subscriptions_t * subs, rmw_guard_conditions_t * gcs,
  rmw_services_t * srvs, rmw_clients_t * cls, rmw_events_t * evs,
  rmw_wait_set_t * wait_set, const rmw_time_t * wait_timeout)
{
  RET_NULL(wait_set);
  CddsWaitset * ws = static_cast<CddsWaitset *>(wait_set->data);
  RET_NULL(ws);

  {
    std::lock_guard<std::mutex> lock(ws->lock);
    if (ws->inuse) {
      RMW_SET_ERROR_MSG("concurrent calls to rmw_wait on a single waitset is not supported");
      return RMW_RET_ERROR;
    }
    ws->inuse = true;
  }

  if (require_reattach(
      ws->subs, subs ? subs->subscriber_count : 0,
      subs ? subs->subscribers : nullptr) ||
    require_reattach(
      ws->gcs, gcs ? gcs->guard_condition_count : 0,
      gcs ? gcs->guard_conditions : nullptr) ||
    require_reattach(ws->srvs, srvs ? srvs->service_count : 0, srvs ? srvs->services : nullptr) ||
    require_reattach(ws->cls, cls ? cls->client_count : 0, cls ? cls->clients : nullptr) ||
    require_reattach(ws->evs, evs))
  {
    size_t nelems = 0;
    waitset_detach(ws);
#define ATTACH(type, var, name, cond) do { \
    ws->var.resize(0); \
    if (var) { \
      ws->var.reserve(var->name ## _count); \
      for (size_t i = 0; i < var->name ## _count; i++) { \
        auto x = static_cast<type *>(var->name ## s[i]); \
        ws->var.push_back(x); \
        dds_waitset_attach(ws->waitseth, x->cond, nelems); \
        nelems++; \
      } \
    } \
} \
  while (0)
    ATTACH(CddsSubscription, subs, subscriber, rdcondh);
    ATTACH(CddsGuardCondition, gcs, guard_condition, gcondh);
    ATTACH(CddsService, srvs, service, service.sub->rdcondh);
    ATTACH(CddsClient, cls, client, client.sub->rdcondh);
#undef ATTACH

    ws->evs.resize(0);
    if (evs) {
      std::unordered_set<dds_entity_t> event_entities;
      rmw_ret_t ret_code = gather_event_entities(evs, event_entities);
      if (ret_code != RMW_RET_OK) {
        return ret_code;
      }
      for (auto e : event_entities) {
        dds_waitset_attach(ws->waitseth, e, nelems);
        nelems++;
      }
      ws->evs.reserve(evs->event_count);
      for (size_t i = 0; i < evs->event_count; i++) {
        auto current_event = static_cast<rmw_event_t *>(evs->events[i]);
        CddsEvent ev;
        ev.enth = static_cast<CddsEntity *>(current_event->data)->enth;
        ev.event_type = current_event->event_type;
        ws->evs.push_back(ev);
      }
    }

    ws->nelems = nelems;
  }

  ws->trigs.resize(ws->nelems + 1);
  const dds_time_t timeout =
    (wait_timeout == NULL) ?
    DDS_NEVER :
    (dds_time_t) wait_timeout->sec * 1000000000 + wait_timeout->nsec;
  ws->trigs.resize(ws->nelems + 1);
  const dds_return_t ntrig = dds_waitset_wait(
    ws->waitseth, ws->trigs.data(),
    ws->trigs.size(), timeout);
  ws->trigs.resize(ntrig);
  std::sort(ws->trigs.begin(), ws->trigs.end());
  ws->trigs.push_back((dds_attach_t) -1);

  {
    dds_attach_t trig_idx = 0;
    bool dummy;
    size_t nelems = 0;
#define DETACH(type, var, name, cond, on_triggered) do { \
    if (var) { \
      for (size_t i = 0; i < var->name ## _count; i++) { \
        auto x = static_cast<type *>(var->name ## s[i]); \
        if (ws->trigs[trig_idx] == static_cast<dds_attach_t>(nelems)) { \
          on_triggered; \
          trig_idx++; \
        } else { \
          var->name ## s[i] = nullptr; \
        } \
        nelems++; \
      } \
    } \
} while (0)
    DETACH(CddsSubscription, subs, subscriber, rdcondh, (void) x);
    DETACH(
      CddsGuardCondition, gcs, guard_condition, gcondh,
      dds_take_guardcondition(x->gcondh, &dummy));
    DETACH(CddsService, srvs, service, service.sub->rdcondh, (void) x);
    DETACH(CddsClient, cls, client, client.sub->rdcondh, (void) x);
#undef DETACH
    handle_active_events(evs);
  }

#if REPORT_BLOCKED_REQUESTS
  for (auto const & c : ws->cls) {
    check_for_blocked_requests(*c);
  }
#endif

  {
    std::lock_guard<std::mutex> lock(ws->lock);
    ws->inuse = false;
  }

  return (ws->trigs.size() == 1) ? RMW_RET_TIMEOUT : RMW_RET_OK;
}

/////////////////////////////////////////////////////////////////////////////////////////
///////////                                                                   ///////////
///////////    CLIENTS AND SERVERS                                            ///////////
///////////                                                                   ///////////
/////////////////////////////////////////////////////////////////////////////////////////

static rmw_ret_t rmw_take_response_request(
  CddsCS * cs, rmw_request_id_t * request_header,
  void * ros_data, bool * taken, dds_time_t * source_timestamp,
  dds_instance_handle_t srcfilter)
{
  RET_NULL(taken);
  RET_NULL(ros_data);
  RET_NULL(request_header);
  cdds_request_wrapper_t wrap;
  dds_sample_info_t info;
  wrap.data = ros_data;
  void * wrap_ptr = static_cast<void *>(&wrap);
  while (dds_take(cs->sub->enth, &wrap_ptr, &info, 1, 1) == 1) {
    if (info.valid_data) {
      memset(request_header, 0, sizeof(wrap.header));
      assert(sizeof(wrap.header.guid) <= sizeof(request_header->writer_guid));
      memcpy(request_header->writer_guid, &wrap.header.guid, sizeof(wrap.header.guid));
      request_header->sequence_number = wrap.header.seq;
      if (source_timestamp) {
        *source_timestamp = info.source_timestamp;
      }
      if (srcfilter == 0 || srcfilter == wrap.header.guid) {
        *taken = true;
        return RMW_RET_OK;
      }
    }
  }
  *taken = false;
  return RMW_RET_OK;
}

extern "C" rmw_ret_t rmw_take_response(
  const rmw_client_t * client,
  rmw_request_id_t * request_header, void * ros_response,
  bool * taken)
{
  RET_WRONG_IMPLID(client);
  auto info = static_cast<CddsClient *>(client->data);
  dds_time_t source_timestamp;
  rmw_ret_t ret = rmw_take_response_request(
    &info->client, request_header, ros_response, taken,
    &source_timestamp, info->client.pub->pubiid);

#if REPORT_BLOCKED_REQUESTS
  if (ret == RMW_RET_OK && *taken) {
    std::lock_guard<std::mutex> lock(info->lock);
    uint64_t seq = request_header->sequence_number;
    dds_time_t tnow = dds_time();
    dds_time_t dtresp = tnow - source_timestamp;
    dds_time_t dtreq = tnow - info->reqtime[seq];
    if (dtreq > DDS_MSECS(REPORT_LATE_MESSAGES) || dtresp > DDS_MSECS(REPORT_LATE_MESSAGES)) {
      fprintf(
        stderr, "** response time %.fms; response in history for %.fms\n",
        static_cast<double>(dtreq) / 1e6, static_cast<double>(dtresp) / 1e6);
    }
    info->reqtime.erase(seq);
  }
#endif
  return ret;
}

#if REPORT_BLOCKED_REQUESTS
static void check_for_blocked_requests(CddsClient & client)
{
  dds_time_t tnow = dds_time();
  std::lock_guard<std::mutex> lock(client.lock);
  if (tnow > client.lastcheck + DDS_SECS(1)) {
    client.lastcheck = tnow;
    for (auto const & r : client.reqtime) {
      dds_time_t dt = tnow - r.second;
      if (dt > DDS_SECS(1)) {
        fprintf(stderr, "** already waiting for %.fms\n", static_cast<double>(dt) / 1e6);
      }
    }
  }
}
#endif

extern "C" rmw_ret_t rmw_take_request(
  const rmw_service_t * service,
  rmw_request_id_t * request_header, void * ros_request,
  bool * taken)
{
  RET_WRONG_IMPLID(service);
  auto info = static_cast<CddsService *>(service->data);
  return rmw_take_response_request(&info->service, request_header, ros_request, taken, nullptr, 0);
}

static rmw_ret_t rmw_send_response_request(
  CddsCS * cs, const cdds_request_header_t & header,
  const void * ros_data)
{
  const cdds_request_wrapper_t wrap = {header, const_cast<void *>(ros_data)};
  if (dds_write(cs->pub->enth, static_cast<const void *>(&wrap)) >= 0) {
    return RMW_RET_OK;
  } else {
    RMW_SET_ERROR_MSG("cannot publish data");
    return RMW_RET_ERROR;
  }
}

extern "C" rmw_ret_t rmw_send_response(
  const rmw_service_t * service,
  rmw_request_id_t * request_header, void * ros_response)
{
  RET_WRONG_IMPLID(service);
  RET_NULL(request_header);
  RET_NULL(ros_response);
  CddsService * info = static_cast<CddsService *>(service->data);
  cdds_request_header_t header;
  memcpy(&header.guid, request_header->writer_guid, sizeof(header.guid));
  header.seq = request_header->sequence_number;
  return rmw_send_response_request(&info->service, header, ros_response);
}

extern "C" rmw_ret_t rmw_send_request(
  const rmw_client_t * client, const void * ros_request,
  int64_t * sequence_id)
{
  static std::atomic_uint next_request_id;
  RET_WRONG_IMPLID(client);
  RET_NULL(ros_request);
  RET_NULL(sequence_id);
  auto info = static_cast<CddsClient *>(client->data);
  cdds_request_header_t header;
  header.guid = info->client.pub->pubiid;
  header.seq = *sequence_id = ++next_request_id;

#if REPORT_BLOCKED_REQUESTS
  {
    std::lock_guard<std::mutex> lock(info->lock);
    info->reqtime[header.seq] = dds_time();
  }
#endif

  return rmw_send_response_request(&info->client, header, ros_request);
}

static const rosidl_service_type_support_t * get_service_typesupport(
  const rosidl_service_type_support_t * type_supports)
{
  const rosidl_service_type_support_t * ts;
  if ((ts =
    get_service_typesupport_handle(
      type_supports, rosidl_typesupport_introspection_c__identifier)) != nullptr)
  {
    return ts;
  } else {
    if ((ts =
      get_service_typesupport_handle(
        type_supports, rosidl_typesupport_introspection_cpp::typesupport_identifier)) != nullptr)
    {
      return ts;
    } else {
      RMW_SET_ERROR_MSG("service type support not from this implementation");
      return nullptr;
    }
  }
}

static rmw_ret_t rmw_init_cs(
  CddsCS * cs, const rmw_node_t * node,
  const rosidl_service_type_support_t * type_supports,
  const char * service_name, const rmw_qos_profile_t * qos_policies,
  bool is_service)
{
  RET_WRONG_IMPLID(node);
  RET_NULL_OR_EMPTYSTR(service_name);
  RET_NULL(qos_policies);
  auto node_impl = static_cast<CddsNode *>(node->data);
  RET_NULL(node_impl);
  const rosidl_service_type_support_t * type_support = get_service_typesupport(type_supports);
  RET_NULL(type_support);

  auto pub = new CddsPublisher();
  auto sub = new CddsSubscription();
  std::string subtopic_name, pubtopic_name;
  void * pub_type_support, * sub_type_support;

  std::unique_ptr<rmw_cyclonedds_cpp::StructValueType> pub_msg_ts, sub_msg_ts;

  if (is_service) {
    std::tie(sub_msg_ts, pub_msg_ts) =
      rmw_cyclonedds_cpp::make_request_response_value_types(type_supports);

    sub_type_support = create_request_type_support(
      type_support->data, type_support->typesupport_identifier);
    pub_type_support = create_response_type_support(
      type_support->data, type_support->typesupport_identifier);
    subtopic_name =
      make_fqtopic(ROS_SERVICE_REQUESTER_PREFIX, service_name, "Request", qos_policies);
    pubtopic_name = make_fqtopic(ROS_SERVICE_RESPONSE_PREFIX, service_name, "Reply", qos_policies);
  } else {
    std::tie(pub_msg_ts, sub_msg_ts) =
      rmw_cyclonedds_cpp::make_request_response_value_types(type_supports);

    pub_type_support = create_request_type_support(
      type_support->data, type_support->typesupport_identifier);
    sub_type_support = create_response_type_support(
      type_support->data, type_support->typesupport_identifier);
    pubtopic_name =
      make_fqtopic(ROS_SERVICE_REQUESTER_PREFIX, service_name, "Request", qos_policies);
    subtopic_name = make_fqtopic(ROS_SERVICE_RESPONSE_PREFIX, service_name, "Reply", qos_policies);
  }

  RCUTILS_LOG_DEBUG_NAMED(
    "rmw_cyclonedds_cpp", "************ %s Details *********",
    is_service ? "Service" : "Client");
  RCUTILS_LOG_DEBUG_NAMED("rmw_cyclonedds_cpp", "Sub Topic %s", subtopic_name.c_str());
  RCUTILS_LOG_DEBUG_NAMED("rmw_cyclonedds_cpp", "Pub Topic %s", pubtopic_name.c_str());
  RCUTILS_LOG_DEBUG_NAMED("rmw_cyclonedds_cpp", "***********");

  dds_entity_t pubtopic, subtopic;
  struct sertopic_rmw * pub_st, * sub_st;

  pub_st = create_sertopic(
    pubtopic_name.c_str(), type_support->typesupport_identifier, pub_type_support, true,
    std::move(pub_msg_ts));
  struct ddsi_sertopic * pub_stact;
  pubtopic = create_topic(node_impl->enth, pub_st, &pub_stact);
  if (pubtopic < 0) {
    RMW_SET_ERROR_MSG("failed to create topic");
    goto fail_pubtopic;
  }

  sub_st = create_sertopic(
    subtopic_name.c_str(), type_support->typesupport_identifier, sub_type_support, true,
    std::move(sub_msg_ts));
  subtopic = create_topic(node_impl->enth, sub_st);
  if (subtopic < 0) {
    RMW_SET_ERROR_MSG("failed to create topic");
    goto fail_subtopic;
  }
  dds_qos_t * qos;
  if ((qos = dds_create_qos()) == nullptr) {
    goto fail_qos;
  }
  dds_qset_reliability(qos, DDS_RELIABILITY_RELIABLE, DDS_SECS(1));
  dds_qset_history(qos, DDS_HISTORY_KEEP_ALL, DDS_LENGTH_UNLIMITED);
  if ((pub->enth = dds_create_writer(node_impl->pub, pubtopic, qos, nullptr)) < 0) {
    RMW_SET_ERROR_MSG("failed to create writer");
    goto fail_writer;
  }
  pub->sertopic = pub_stact;
  if ((sub->enth = dds_create_reader(node_impl->sub, subtopic, qos, nullptr)) < 0) {
    RMW_SET_ERROR_MSG("failed to create reader");
    goto fail_reader;
  }
  if ((sub->rdcondh = dds_create_readcondition(sub->enth, DDS_ANY_STATE)) < 0) {
    RMW_SET_ERROR_MSG("failed to create readcondition");
    goto fail_readcond;
  }
  if (dds_get_instance_handle(pub->enth, &pub->pubiid) < 0) {
    RMW_SET_ERROR_MSG("failed to get instance handle for writer");
    goto fail_instance_handle;
  }
  dds_delete_qos(qos);
  dds_delete(subtopic);
  dds_delete(pubtopic);

  cs->pub = pub;
  cs->sub = sub;
  return RMW_RET_OK;

fail_instance_handle:
  dds_delete(sub->rdcondh);
fail_readcond:
  dds_delete(sub->enth);
fail_reader:
  dds_delete(pub->enth);
fail_writer:
  dds_delete_qos(qos);
fail_qos:
  dds_delete(subtopic);
fail_subtopic:
  dds_delete(pubtopic);
#ifndef DDS_HAS_CREATE_TOPIC_GENERIC
  ddsi_sertopic_unref(pub_stact);
#endif
fail_pubtopic:
  return RMW_RET_ERROR;
}

static void rmw_fini_cs(CddsCS * cs)
{
#ifndef DDS_HAS_CREATE_TOPIC_GENERIC
  ddsi_sertopic_unref(cs->pub->sertopic);
#endif
  dds_delete(cs->sub->rdcondh);
  dds_delete(cs->sub->enth);
  dds_delete(cs->pub->enth);
}

extern "C" rmw_client_t * rmw_create_client(
  const rmw_node_t * node,
  const rosidl_service_type_support_t * type_supports,
  const char * service_name,
  const rmw_qos_profile_t * qos_policies)
{
  CddsClient * info = new CddsClient();
#if REPORT_BLOCKED_REQUESTS
  info->lastcheck = 0;
#endif
  if (
    rmw_init_cs(
      &info->client, node, type_supports, service_name, qos_policies, false) != RMW_RET_OK)
  {
    delete (info);
    return nullptr;
  }
  rmw_client_t * rmw_client = rmw_client_allocate();
  RET_NULL_X(rmw_client, goto fail_client);
  rmw_client->implementation_identifier = eclipse_cyclonedds_identifier;
  rmw_client->data = info;
  rmw_client->service_name = reinterpret_cast<const char *>(rmw_allocate(strlen(service_name) + 1));
  RET_NULL_X(rmw_client->service_name, goto fail_service_name);
  memcpy(const_cast<char *>(rmw_client->service_name), service_name, strlen(service_name) + 1);
  return rmw_client;
fail_service_name:
  rmw_client_free(rmw_client);
fail_client:
  rmw_fini_cs(&info->client);
  return nullptr;
}

extern "C" rmw_ret_t rmw_destroy_client(rmw_node_t * node, rmw_client_t * client)
{
  RET_WRONG_IMPLID(node);
  RET_WRONG_IMPLID(client);
  auto info = static_cast<CddsClient *>(client->data);
  clean_waitset_caches();
  rmw_fini_cs(&info->client);
  rmw_free(const_cast<char *>(client->service_name));
  rmw_client_free(client);
  return RMW_RET_OK;
}

extern "C" rmw_service_t * rmw_create_service(
  const rmw_node_t * node,
  const rosidl_service_type_support_t * type_supports,
  const char * service_name,
  const rmw_qos_profile_t * qos_policies)
{
  CddsService * info = new CddsService();
  if (
    rmw_init_cs(
      &info->service, node, type_supports, service_name, qos_policies, true) != RMW_RET_OK)
  {
    delete (info);
    return nullptr;
  }
  rmw_service_t * rmw_service = rmw_service_allocate();
  RET_NULL_X(rmw_service, goto fail_service);
  rmw_service->implementation_identifier = eclipse_cyclonedds_identifier;
  rmw_service->data = info;
  rmw_service->service_name =
    reinterpret_cast<const char *>(rmw_allocate(strlen(service_name) + 1));
  RET_NULL_X(rmw_service->service_name, goto fail_service_name);
  memcpy(const_cast<char *>(rmw_service->service_name), service_name, strlen(service_name) + 1);
  return rmw_service;
fail_service_name:
  rmw_service_free(rmw_service);
fail_service:
  rmw_fini_cs(&info->service);
  return nullptr;
}

extern "C" rmw_ret_t rmw_destroy_service(rmw_node_t * node, rmw_service_t * service)
{
  RET_WRONG_IMPLID(node);
  RET_WRONG_IMPLID(service);
  auto info = static_cast<CddsService *>(service->data);
  clean_waitset_caches();
  rmw_fini_cs(&info->service);
  rmw_free(const_cast<char *>(service->service_name));
  rmw_service_free(service);
  return RMW_RET_OK;
}

/////////////////////////////////////////////////////////////////////////////////////////
///////////                                                                   ///////////
///////////    INTROSPECTION                                                  ///////////
///////////                                                                   ///////////
/////////////////////////////////////////////////////////////////////////////////////////

enum topic_kind
{
  DEFAULT,
  REQUEST_RESPONSE
};

static bool demangle_topic_name(
  const char * topic_name,
  topic_kind topic_kind,
  std::string & demangled_topic_name,
  bool * is_request)
{
  std::string re;
  bool is_def_kind = topic_kind == topic_kind::DEFAULT;
  if (is_def_kind) {
    re = "^" + std::string(ROS_TOPIC_PREFIX) + "(/.*)";
  } else {
    re = "^(" + std::string(ROS_SERVICE_REQUESTER_PREFIX) + "|" +
      std::string(ROS_SERVICE_RESPONSE_PREFIX) + ")(/.*)(Request|Reply)$";
  }
  const auto re_tp = std::regex(re, std::regex::extended);
  std::cmatch cm_tp;
  if (std::regex_search(topic_name, cm_tp, re_tp)) {
    demangled_topic_name = std::string(cm_tp[is_def_kind ? 1 : 2]);
    if (is_request) {
      assert(!is_def_kind);
      *is_request = (std::string(cm_tp[3]) == "Request");
    }
    return true;
  }
  return false;
}

static bool demangle_topic_name(
  const char * topic_name,
  topic_kind topic_kind,
  std::string & demangled_topic_name)
{
  return demangle_topic_name(topic_name, topic_kind, demangled_topic_name, NULL);
}

static bool demangle_topic_type(
  const char * type_name,
  topic_kind topic_kind,
  std::string & demangled_type_name)
{
  bool is_def_kind = topic_kind == topic_kind::DEFAULT;
  const auto re_typ = std::regex(
    "^(.*::)dds_::(.*)_" +
    (is_def_kind ? std::string() : std::string("(Response|Request)_")) +
    std::string("$"),
    std::regex::extended);
  std::cmatch cm_typ;
  if (std::regex_search(type_name, cm_typ, re_typ)) {
    demangled_type_name =
      std::regex_replace(std::string(cm_typ[1]), std::regex("::"), "/") +
      std::string(cm_typ[2]);
    return true;
  }
  return false;
}

static rmw_ret_t do_for_node(
  const CddsNode * node_impl,
  std::function<bool(const dds_builtintopic_participant_t & sample)> oper)
{
  dds_entity_t rd;
  if (
    (rd = dds_create_reader(
      node_impl->enth, DDS_BUILTIN_TOPIC_DCPSPARTICIPANT, NULL, NULL)) < 0)
  {
    RMW_SET_ERROR_MSG("rmw_get_node_names: failed to create reader");
    return RMW_RET_ERROR;
  }
  dds_sample_info_t info;
  void * msg = NULL;
  int32_t n;
  bool cont = true;
  while (cont && (n = dds_take(rd, &msg, &info, 1, 1)) == 1) {
    if (info.valid_data && info.instance_state == DDS_IST_ALIVE) {
      auto sample = static_cast<const dds_builtintopic_participant_t *>(msg);
      cont = oper(*sample);
    }
    dds_return_loan(rd, &msg, n);
  }
  dds_delete(rd);
  if (n < 0) {
    RMW_SET_ERROR_MSG("rmw_get_node_names: error reading participants");
    return RMW_RET_ERROR;
  }
  return RMW_RET_OK;
}

static rmw_ret_t do_for_node_user_data(
  const CddsNode * node_impl,
  std::function<bool(const dds_builtintopic_participant_t & sample, const char * user_data)> oper)
{
  auto f = [oper](const dds_builtintopic_participant_t & sample) -> bool {
      void * ud;
      size_t udsz;
      if (dds_qget_userdata(sample.qos, &ud, &udsz) && ud != nullptr) {
        /* CycloneDDS guarantees a null-terminated user data so we pretend it's a
           string */
        bool ret = oper(sample, static_cast<char *>(ud));
        dds_free(ud);
        return ret;
      } else {
        /* If no user data present treat it as an empty string */
        return oper(sample, "");
      }
    };
  return do_for_node(node_impl, f);
}

extern "C" rmw_ret_t rmw_get_node_names_impl(
  const rmw_node_t * node,
  rcutils_string_array_t * node_names,
  rcutils_string_array_t * node_namespaces,
  rcutils_string_array_t * security_contexts)
{
  RET_WRONG_IMPLID(node);
  auto node_impl = static_cast<CddsNode *>(node->data);
  if (RMW_RET_OK != rmw_check_zero_rmw_string_array(node_names) ||
    RMW_RET_OK != rmw_check_zero_rmw_string_array(node_namespaces))
  {
    return RMW_RET_ERROR;
  }

  std::regex re {
    "^name=([^;]*);namespace=([^;]*);(securitycontext=([^;]*);)?",
    std::regex_constants::extended
  };
  std::vector<std::tuple<std::string, std::string, std::string>> ns;
  auto oper =
    [&ns, re](const dds_builtintopic_participant_t & sample, const char * ud) -> bool {
      std::cmatch cm;
      static_cast<void>(sample);
      if (std::regex_search(ud, cm, re)) {
        ns.push_back(std::make_tuple(std::string(cm[1]), std::string(cm[2]), std::string(cm[4])));
      }
      return true;
    };
  rmw_ret_t ret;
  if ((ret = do_for_node_user_data(node_impl, oper)) != RMW_RET_OK) {
    return ret;
  }

  rcutils_allocator_t allocator = rcutils_get_default_allocator();
  if (rcutils_string_array_init(node_names, ns.size(), &allocator) != RCUTILS_RET_OK ||
    rcutils_string_array_init(node_namespaces, ns.size(), &allocator) != RCUTILS_RET_OK)
  {
    RMW_SET_ERROR_MSG(rcutils_get_error_string().str);
    goto fail_alloc;
  }
  if (security_contexts &&
    rcutils_string_array_init(security_contexts, ns.size(), &allocator) != RCUTILS_RET_OK)
  {
    RMW_SET_ERROR_MSG(rcutils_get_error_string().str);
    goto fail_alloc;
  }
  {
    size_t i = 0;
    for (auto & n : ns) {
      node_names->data[i] = rcutils_strdup(std::get<0>(n).c_str(), allocator);
      node_namespaces->data[i] = rcutils_strdup(std::get<1>(n).c_str(), allocator);
      if (!node_names->data[i] || !node_namespaces->data[i]) {
        RMW_SET_ERROR_MSG("rmw_get_node_names for name/namespace");
        goto fail_alloc;
      }
      if (security_contexts) {
        security_contexts->data[i] = rcutils_strdup(std::get<2>(n).c_str(), allocator);
        if (!security_contexts->data[i]) {
          RMW_SET_ERROR_MSG("rmw_get_node_names for security_context");
          goto fail_alloc;
        }
      }
      i++;
    }
  }
  return RMW_RET_OK;

fail_alloc:
  if (node_names) {
    if (rcutils_string_array_fini(node_names) != RCUTILS_RET_OK) {
      RCUTILS_LOG_ERROR_NAMED(
        "rmw_cyclonedds_cpp",
        "failed to cleanup during error handling: %s", rcutils_get_error_string().str);
      rcutils_reset_error();
    }
  }
  if (node_namespaces) {
    if (rcutils_string_array_fini(node_namespaces) != RCUTILS_RET_OK) {
      RCUTILS_LOG_ERROR_NAMED(
        "rmw_cyclonedds_cpp",
        "failed to cleanup during error handling: %s", rcutils_get_error_string().str);
      rcutils_reset_error();
    }
  }
  if (security_contexts) {
    if (rcutils_string_array_fini(security_contexts) != RCUTILS_RET_OK) {
      RCUTILS_LOG_ERROR_NAMED(
        "rmw_cyclonedds_cpp",
        "failed to cleanup during error handling: %s", rcutils_get_error_string().str);
      rcutils_reset_error();
    }
  }
  return RMW_RET_BAD_ALLOC;
}

extern "C" rmw_ret_t rmw_get_node_names(
  const rmw_node_t * node,
  rcutils_string_array_t * node_names,
  rcutils_string_array_t * node_namespaces)
{
  return rmw_get_node_names_impl(
    node,
    node_names,
    node_namespaces,
    nullptr);
}

#if RMW_VERSION_GTE(0, 8, 2)
extern "C" rmw_ret_t rmw_get_node_names_with_security_contexts(
  const rmw_node_t * node,
  rcutils_string_array_t * node_names,
  rcutils_string_array_t * node_namespaces,
  rcutils_string_array_t * security_contexts)
{
  if (RMW_RET_OK != rmw_check_zero_rmw_string_array(security_contexts)) {
    return RMW_RET_ERROR;
  }
  return rmw_get_node_names_impl(
    node,
    node_names,
    node_namespaces,
    security_contexts);
}
#endif

static rmw_ret_t rmw_collect_data_for_endpoint(
  CddsNode * node_impl,
  dds_entity_t builtin_topic,
  std::function<void(const dds_builtintopic_endpoint_t & sample)> filter_and_map)
{
  assert(
    builtin_topic == DDS_BUILTIN_TOPIC_DCPSSUBSCRIPTION ||
    builtin_topic == DDS_BUILTIN_TOPIC_DCPSPUBLICATION);
  dds_entity_t rd;
  if ((rd = dds_create_reader(node_impl->enth, builtin_topic, NULL, NULL)) < 0) {
    RMW_SET_ERROR_MSG("rmw_collect_data_for_endpoint failed to create reader");
    return RMW_RET_ERROR;
  }
  dds_sample_info_t info;
  void * msg = NULL;
  int32_t n;
  while ((n = dds_take(rd, &msg, &info, 1, 1)) == 1) {
    if (info.valid_data && info.instance_state == DDS_IST_ALIVE) {
      auto sample = static_cast<const dds_builtintopic_endpoint_t *>(msg);
      filter_and_map(*sample);
    }
    dds_return_loan(rd, &msg, n);
  }
  dds_delete(rd);
  if (n == 0) {
    return RMW_RET_OK;
  } else {
    RMW_SET_ERROR_MSG("rmw_collect_data_for_endpoint dds_take failed");
    return RMW_RET_ERROR;
  }
}

#if RMW_VERSION_GTE(0, 8, 2)
struct endpoint_info_t
{
  std::string topic_type;
  dds_builtintopic_guid_t endpoint_key;
  dds_builtintopic_guid_t node_key;
  dds_instance_handle_t node_insth;
  rmw_qos_profile_t qos_profile;
};

typedef std::map<dds_builtintopic_guid_t, std::pair<std::string, std::string>> node_cache_t;

static void get_node_name(
  dds_entity_t ppant_rd,
  const dds_builtintopic_guid_t & pp_guid,
  const dds_instance_handle_t pp_insth,
  std::string & node_name,
  std::string & node_ns)
{
  static_cast<void>(pp_guid);  // only used in assert()
  bool node_found = false;
  const auto re_ud = std::regex("^name=([^;]*);namespace=([^;]*);", std::regex::extended);
  size_t udsz;
  dds_sample_info_t info;
  void * msg = NULL;
  int32_t n;
  if ((n = dds_read_instance(ppant_rd, &msg, &info, 1, 1, pp_insth)) == 1) {
    void * ud;
    auto sample = static_cast<const dds_builtintopic_participant_t *>(msg);
    assert(!memcmp(&sample->key, &pp_guid, sizeof(dds_builtintopic_guid_t)));
    if (dds_qget_userdata(sample->qos, &ud, &udsz) && ud != nullptr) {
      std::cmatch cm;
      if (std::regex_search(reinterpret_cast<const char *>(ud), cm, re_ud)) {
        node_found = true;
        node_name = std::string(cm[1]);
        node_ns = std::string(cm[2]);
      }
    }
    dds_return_loan(ppant_rd, &msg, n);
  }
  if (!node_found) {
    node_name = "_NODE_NAME_UNKNOWN_";
    node_ns = "_NODE_NAMESPACE_UNKNOWN_";
  }
}

static rmw_ret_t
set_rmw_topic_endpoint_info(
  node_cache_t & node_cache,
  dds_entity_t ppant_rd,
  rcutils_allocator_t * allocator,
  const endpoint_info_t & epinfo,
  bool is_publisher,
  rmw_topic_endpoint_info_t & topic_endpoint_info)
{
  static_assert(
    sizeof(dds_builtintopic_guid_t) <= RMW_GID_STORAGE_SIZE,
    "RMW_GID_STORAGE_SIZE insufficient to store the rmw_cyclonedds_cpp GID implementation."
  );
  rmw_ret_t ret;
  std::string node_name;
  std::string node_ns;
  const auto it = node_cache.find(epinfo.node_key);
  if (it != node_cache.end()) {
    node_name = it->second.first;
    node_ns = it->second.second;
  } else {
    get_node_name(ppant_rd, epinfo.node_key, epinfo.node_insth, node_name, node_ns);
    node_cache[epinfo.node_key] = std::make_pair(node_name, node_ns);
  }
  if ((ret = rmw_topic_endpoint_info_set_node_name(
      &topic_endpoint_info,
      node_name.c_str(),
      allocator)) != RMW_RET_OK)
  {
    return ret;
  }
  if ((ret = rmw_topic_endpoint_info_set_node_namespace(
      &topic_endpoint_info,
      node_ns.c_str(),
      allocator)) != RMW_RET_OK)
  {
    return ret;
  }
  if ((ret = rmw_topic_endpoint_info_set_topic_type(
      &topic_endpoint_info,
      epinfo.topic_type.c_str(),
      allocator)) != RMW_RET_OK)
  {
    return ret;
  }
  if ((ret = rmw_topic_endpoint_info_set_endpoint_type(
      &topic_endpoint_info,
      is_publisher ? RMW_ENDPOINT_PUBLISHER : RMW_ENDPOINT_SUBSCRIPTION)) != RMW_RET_OK)
  {
    return ret;
  }
  if ((ret = rmw_topic_endpoint_info_set_gid(
      &topic_endpoint_info,
      epinfo.endpoint_key.v,
      sizeof(dds_builtintopic_guid_t))) != RMW_RET_OK)
  {
    return ret;
  }
  if ((ret = rmw_topic_endpoint_info_set_qos_profile(
      &topic_endpoint_info,
      &epinfo.qos_profile)) != RMW_RET_OK)
  {
    return ret;
  }
  return RMW_RET_OK;
}

static void handle_topic_endpoint_info_array_fini(
  rmw_topic_endpoint_info_array_t * topic_endpoint_info_array,
  rcutils_allocator_t * allocator)
{
  std::string err_msg;
  rmw_ret_t ret;
  bool err_set = rmw_error_is_set();
  if (err_set) {
    err_msg = rmw_get_error_string().str;
  }
  rmw_reset_error();
  if ((ret =
    rmw_topic_endpoint_info_array_fini(topic_endpoint_info_array, allocator)) != RMW_RET_OK)
  {
    RCUTILS_LOG_ERROR_NAMED(
      "rmw_cyclonedds_cpp",
      "handle_topic_endpoint_info_array_fini failed: %s",
      rmw_get_error_string().str);
    rmw_reset_error();
  }
  if (err_set) {
    RMW_SET_ERROR_MSG(err_msg.c_str());
  }
}

static rmw_ret_t
get_endpoint_info_by_topic(
  const rmw_node_t * node,
  rcutils_allocator_t * allocator,
  const char * topic_name,
  bool no_mangle,
  bool is_publisher,
  rmw_topic_endpoint_info_array_t * endpoint_info)
{
  auto node_impl = static_cast<CddsNode *>(node->data);
  const std::string fqtopic_name = make_fqtopic(ROS_TOPIC_PREFIX, topic_name, "", no_mangle);
  std::vector<endpoint_info_t> endpoint_info_vector;
  rmw_ret_t ret;

  const auto filter_and_map =
    [fqtopic_name, no_mangle, &endpoint_info_vector](
    const dds_builtintopic_endpoint_t & sample) -> void
    {
      endpoint_info_t info;
      if (std::string(sample.topic_name) == fqtopic_name) {
        info.endpoint_key = sample.key;
        dds_qos_to_rmw_qos(sample.qos, &info.qos_profile);
        if (no_mangle) {
          info.topic_type = std::string(sample.type_name);
        } else if (!demangle_topic_type(sample.type_name, topic_kind::DEFAULT, info.topic_type)) {
          // skip a non-ROS2 endpoint
          return;
        }
        info.node_key = sample.participant_key;
        info.node_insth = sample.participant_instance_handle;
        endpoint_info_vector.push_back(info);
      }
    };
  if ((ret = rmw_collect_data_for_endpoint(
      node_impl,
      is_publisher ? DDS_BUILTIN_TOPIC_DCPSPUBLICATION : DDS_BUILTIN_TOPIC_DCPSSUBSCRIPTION,
      filter_and_map)) != RMW_RET_OK)
  {
    return ret;
  }

  size_t epi_count = endpoint_info_vector.size();
  if ((ret = rmw_topic_endpoint_info_array_init_with_size(
      endpoint_info,
      epi_count,
      allocator)) != RMW_RET_OK)
  {
    rmw_error_string_t err_msg = rmw_get_error_string();
    rmw_reset_error();
    RMW_SET_ERROR_MSG_WITH_FORMAT_STRING(
      "rmw_topic_endpoint_info_array_init_with_size failed to allocate memory: %s",
      err_msg.str);
    return ret;
  }

  node_cache_t node_cache;
  dds_entity_t ppant_rd;
  if (
    (ppant_rd = dds_create_reader(
      node_impl->enth, DDS_BUILTIN_TOPIC_DCPSPARTICIPANT, NULL, NULL)) < 0)
  {
    RMW_SET_ERROR_MSG("get_endpoint_info_by_topic: failed to create reader");
    handle_topic_endpoint_info_array_fini(endpoint_info, allocator);
    return RMW_RET_ERROR;
  }
  size_t i = 0;
  for (const auto & epi : endpoint_info_vector) {
    if ((ret = set_rmw_topic_endpoint_info(
        node_cache,
        ppant_rd,
        allocator,
        epi,
        is_publisher,
        endpoint_info->info_array[i])) != RMW_RET_OK)
    {
      handle_topic_endpoint_info_array_fini(endpoint_info, allocator);
      dds_delete(ppant_rd);
      return ret;
    }
    i++;
  }
  assert(i == epi_count);
  dds_delete(ppant_rd);
  return RMW_RET_OK;
}
#endif  // RMW_VERSION_GTE(0, 8, 2)

static rmw_ret_t make_names_and_types(
  rmw_names_and_types_t * tptyp, const std::map<std::string,
  std::set<std::string>> & source,
  rcutils_allocator_t * allocator)
{
  if (source.size() == 0) {
    return RMW_RET_OK;
  }
  rmw_ret_t ret;
  if ((ret = rmw_names_and_types_init(tptyp, source.size(), allocator)) != RMW_RET_OK) {
    return ret;
  }
  size_t index = 0;
  for (const auto & tp : source) {
    if ((tptyp->names.data[index] = rcutils_strdup(tp.first.c_str(), *allocator)) == NULL) {
      goto fail_mem;
    }
    if (
      rcutils_string_array_init(
        &tptyp->types[index], tp.second.size(), allocator) != RCUTILS_RET_OK)
    {
      goto fail_mem;
    }
    size_t type_index = 0;
    for (const auto & type : tp.second) {
      if ((tptyp->types[index].data[type_index] =
        rcutils_strdup(type.c_str(), *allocator)) == NULL)
      {
        goto fail_mem;
      }
      type_index++;
    }
    index++;
  }
  return RMW_RET_OK;

fail_mem:
  if (rmw_names_and_types_fini(tptyp) != RMW_RET_OK) {
    RMW_SET_ERROR_MSG("make_names_and_types: rmw_names_and_types_fini failed");
  }
  return RMW_RET_BAD_ALLOC;
}

static rmw_ret_t get_node_guids(
  CddsNode * node_impl,
  const char * node_name, const char * node_namespace,
  std::set<dds_builtintopic_guid_t> & guids)
{
  std::string needle = get_node_user_data_name_ns(node_name, node_namespace);
  auto oper =
    [&guids, needle](const dds_builtintopic_participant_t & sample, const char * ud) -> bool {
      if (0u == std::string(ud).find(needle)) {
        guids.insert(sample.key);
      }
      return true;               /* do keep looking - what if there are many? */
    };
  rmw_ret_t ret = do_for_node_user_data(node_impl, oper);
  if (ret != RMW_RET_OK) {
    return ret;
  } else if (guids.size() == 0) {
    /* It appears the get_..._by_node operations are supposed to return
       NODE_NAME_NON_EXISTENT (newly introduced in Eloquent) or ERROR
       (on Dashing and earlier) if no such node exists */
#ifdef RMW_RET_NODE_NAME_NON_EXISTENT
    return RMW_RET_NODE_NAME_NON_EXISTENT;
#else
    return RMW_RET_ERROR;
#endif
  } else {
    return RMW_RET_OK;
  }
}

static rmw_ret_t get_endpoint_names_and_types_by_node(
  const rmw_node_t * node,
  rcutils_allocator_t * allocator,
  const char * node_name,
  const char * node_namespace, bool no_demangle,
  rmw_names_and_types_t * tptyp, bool subs,
  bool pubs)
{
  RET_WRONG_IMPLID(node);
  auto node_impl = static_cast<CddsNode *>(node->data);
  RET_NULL(allocator);
  rmw_ret_t ret = rmw_names_and_types_check_zero(tptyp);
  if (ret != RMW_RET_OK) {
    return ret;
  }
  if (node_name) {
    int dummy_validation_result;
    size_t dummy_invalid_index;
    if ((ret =
      rmw_validate_node_name(
        node_name, &dummy_validation_result, &dummy_invalid_index)) != RMW_RET_OK)
    {
      return ret;
    }
  }
  std::set<dds_builtintopic_guid_t> guids;
  if (node_name != nullptr &&
    (ret = get_node_guids(node_impl, node_name, node_namespace, guids)) != RMW_RET_OK)
  {
    return ret;
  }
  std::map<std::string, std::set<std::string>> tt;
  const auto filter_and_map =
    [&tt, guids, node_name, no_demangle](
    const dds_builtintopic_endpoint_t & sample) -> void
    {
      std::string demangled_topic_name, demangled_type_name;
      if (
        (node_name == nullptr || guids.count(sample.participant_key) != 0) &&
        demangle_topic_name(sample.topic_name, topic_kind::DEFAULT, demangled_topic_name) &&
        demangle_topic_type(sample.type_name, topic_kind::DEFAULT, demangled_type_name))
      {
        tt[demangled_topic_name].insert(
          no_demangle ? std::string(sample.type_name) : demangled_type_name);
      }
    };
  if (subs &&
    (ret =
    rmw_collect_data_for_endpoint(
      node_impl, DDS_BUILTIN_TOPIC_DCPSSUBSCRIPTION, filter_and_map)) != RMW_RET_OK)
  {
    return ret;
  }
  if (pubs &&
    (ret =
    rmw_collect_data_for_endpoint(
      node_impl, DDS_BUILTIN_TOPIC_DCPSPUBLICATION, filter_and_map)) != RMW_RET_OK)
  {
    return ret;
  }
  return make_names_and_types(tptyp, tt, allocator);
}

static bool endpoint_is_from_service(bool is_request, const dds_builtintopic_guid_t & guid)
{
  /* Final byte of GUID is entity type, application writers use 0x02 (write with key) and 0x03
     (writer without key); readers use 0x04 and 0x07.  See DDSI specification, table 9.1.

     A service has a reader for a request and a writer for the reply; a client has it the other
     way round.  Therefore, it is a service iff is_request is set and the GUID indicates it is a
     writer. */
  if (is_request) {
    return guid.v[15] == 0x04 || guid.v[15] == 0x07;
  } else {
    return guid.v[15] == 0x02 || guid.v[15] == 0x03;
  }
}

static rmw_ret_t get_cs_names_and_types_by_node(
  const rmw_node_t * node,
  rcutils_allocator_t * allocator,
  const char * node_name, const char * node_namespace,
  rmw_names_and_types_t * sntyp,
  bool looking_for_services)
{
  RET_WRONG_IMPLID(node);
  auto node_impl = static_cast<CddsNode *>(node->data);
  RET_NULL(allocator);
  rmw_ret_t ret = rmw_names_and_types_check_zero(sntyp);
  if (ret != RMW_RET_OK) {
    return ret;
  }
  if (node_name) {
    int dummy_validation_result;
    size_t dummy_invalid_index;
    if ((ret =
      rmw_validate_node_name(
        node_name, &dummy_validation_result, &dummy_invalid_index)) != RMW_RET_OK)
    {
      return ret;
    }
  }
  std::set<dds_builtintopic_guid_t> guids;
  if (
    node_name != nullptr &&
    (ret = get_node_guids(node_impl, node_name, node_namespace, guids)) != RMW_RET_OK)
  {
    return ret;
  }
  std::map<std::string, std::set<std::string>> tt;
  const auto filter_and_map = [&tt, guids, node_name, looking_for_services](
    const dds_builtintopic_endpoint_t & sample) -> void {
      std::string topic_name, type_name;
      bool is_request;
      if ((node_name == nullptr || guids.count(sample.participant_key) != 0) &&
        demangle_topic_name(
          sample.topic_name, topic_kind::REQUEST_RESPONSE, topic_name, &is_request) &&
        demangle_topic_type(sample.type_name, topic_kind::REQUEST_RESPONSE, type_name) &&
        looking_for_services == endpoint_is_from_service(is_request, sample.key))
      {
        tt[topic_name].insert(type_name);
      }
    };
  if ((ret =
    rmw_collect_data_for_endpoint(
      node_impl, DDS_BUILTIN_TOPIC_DCPSSUBSCRIPTION, filter_and_map)) != RMW_RET_OK ||
    (ret =
    rmw_collect_data_for_endpoint(
      node_impl, DDS_BUILTIN_TOPIC_DCPSPUBLICATION, filter_and_map)) != RMW_RET_OK)
  {
    return ret;
  }
  return make_names_and_types(sntyp, tt, allocator);
}

extern "C" rmw_ret_t rmw_get_topic_names_and_types(
  const rmw_node_t * node,
  rcutils_allocator_t * allocator,
  bool no_demangle, rmw_names_and_types_t * tptyp)
{
  return get_endpoint_names_and_types_by_node(
    node, allocator, nullptr, nullptr, no_demangle, tptyp, true, true);
}

extern "C" rmw_ret_t rmw_get_service_names_and_types(
  const rmw_node_t * node,
  rcutils_allocator_t * allocator,
  rmw_names_and_types_t * sntyp)
{
  return get_cs_names_and_types_by_node(node, allocator, nullptr, nullptr, sntyp, true);
}

extern "C" rmw_ret_t rmw_service_server_is_available(
  const rmw_node_t * node,
  const rmw_client_t * client,
  bool * is_available)
{
  RET_WRONG_IMPLID(node);
  RET_WRONG_IMPLID(client);
  RET_NULL(is_available);
  auto info = static_cast<CddsClient *>(client->data);
  dds_publication_matched_status_t ps;
  dds_subscription_matched_status_t cs;
  if (dds_get_publication_matched_status(info->client.pub->enth, &ps) < 0 ||
    dds_get_subscription_matched_status(info->client.sub->enth, &cs) < 0)
  {
    RMW_SET_ERROR_MSG("rmw_service_server_is_available: get_..._matched_status failed");
    return RMW_RET_ERROR;
  }
  *is_available = ps.current_count > 0 && cs.current_count > 0;
  return RMW_RET_OK;
}

static rmw_ret_t rmw_count_pubs_or_subs(
  const rmw_node_t * node, dds_entity_t builtin_topic,
  const char * topic_name, size_t * count)
{
  assert(
    builtin_topic == DDS_BUILTIN_TOPIC_DCPSSUBSCRIPTION ||
    builtin_topic == DDS_BUILTIN_TOPIC_DCPSPUBLICATION);
  RET_NULL(topic_name);
  RET_NULL(count);
  RET_WRONG_IMPLID(node);
  auto node_impl = static_cast<CddsNode *>(node->data);

  std::string fqtopic_name = make_fqtopic(ROS_TOPIC_PREFIX, topic_name, "", false);
  dds_entity_t rd;
  if ((rd = dds_create_reader(node_impl->enth, builtin_topic, NULL, NULL)) < 0) {
    RMW_SET_ERROR_MSG("rmw_count_pubs_or_subs failed to create reader");
    return RMW_RET_ERROR;
  }
  dds_sample_info_t info;
  void * msg = NULL;
  int32_t n;
  *count = 0;
  while ((n = dds_take(rd, &msg, &info, 1, 1)) == 1) {
    if (info.valid_data && info.instance_state == DDS_IST_ALIVE) {
      auto sample = static_cast<const dds_builtintopic_endpoint_t *>(msg);
      if (fqtopic_name == std::string(sample->topic_name)) {
        (*count)++;
      }
    }
    dds_return_loan(rd, &msg, n);
  }
  dds_delete(rd);
  return RMW_RET_OK;
}

extern "C" rmw_ret_t rmw_count_publishers(
  const rmw_node_t * node, const char * topic_name,
  size_t * count)
{
  return rmw_count_pubs_or_subs(node, DDS_BUILTIN_TOPIC_DCPSPUBLICATION, topic_name, count);
}

extern "C" rmw_ret_t rmw_count_subscribers(
  const rmw_node_t * node, const char * topic_name,
  size_t * count)
{
  return rmw_count_pubs_or_subs(node, DDS_BUILTIN_TOPIC_DCPSSUBSCRIPTION, topic_name, count);
}

extern "C" rmw_ret_t rmw_get_subscriber_names_and_types_by_node(
  const rmw_node_t * node,
  rcutils_allocator_t * allocator,
  const char * node_name,
  const char * node_namespace,
  bool no_demangle,
  rmw_names_and_types_t * tptyp)
{
  return get_endpoint_names_and_types_by_node(
    node, allocator, node_name, node_namespace, no_demangle, tptyp, true, false);
}

extern "C" rmw_ret_t rmw_get_publisher_names_and_types_by_node(
  const rmw_node_t * node,
  rcutils_allocator_t * allocator,
  const char * node_name,
  const char * node_namespace,
  bool no_demangle,
  rmw_names_and_types_t * tptyp)
{
  return get_endpoint_names_and_types_by_node(
    node, allocator, node_name, node_namespace, no_demangle, tptyp, false, true);
}

extern "C" rmw_ret_t rmw_get_service_names_and_types_by_node(
  const rmw_node_t * node,
  rcutils_allocator_t * allocator,
  const char * node_name,
  const char * node_namespace,
  rmw_names_and_types_t * sntyp)
{
  return get_cs_names_and_types_by_node(node, allocator, node_name, node_namespace, sntyp, true);
}

extern "C" rmw_ret_t rmw_get_client_names_and_types_by_node(
  const rmw_node_t * node,
  rcutils_allocator_t * allocator,
  const char * node_name,
  const char * node_namespace,
  rmw_names_and_types_t * sntyp)
{
  return get_cs_names_and_types_by_node(node, allocator, node_name, node_namespace, sntyp, false);
}


#if RMW_VERSION_GTE(0, 8, 2)

extern "C" rmw_ret_t rmw_get_publishers_info_by_topic(
  const rmw_node_t * node,
  rcutils_allocator_t * allocator,
  const char * topic_name,
  bool no_mangle,
  rmw_topic_endpoint_info_array_t * publishers_info)
{
  return get_endpoint_info_by_topic(
    node,
    allocator,
    topic_name,
    no_mangle,
    true,
    publishers_info);
}

extern "C" rmw_ret_t rmw_get_subscriptions_info_by_topic(
  const rmw_node_t * node,
  rcutils_allocator_t * allocator,
  const char * topic_name,
  bool no_mangle,
  rmw_topic_endpoint_info_array_t * subscriptions_info)
{
  return get_endpoint_info_by_topic(
    node,
    allocator,
    topic_name,
    no_mangle,
    false,
    subscriptions_info);
}

#endif<|MERGE_RESOLUTION|>--- conflicted
+++ resolved
@@ -700,7 +700,17 @@
          std::string(";");
 }
 
-<<<<<<< HEAD
+#if RMW_VERSION_GTE(0, 8, 2)
+static std::string get_node_user_data(
+  const char * node_name, const char * node_namespace, const char * security_context)
+{
+  return get_node_user_data_name_ns(node_name, node_namespace) +
+         std::string("securitycontext=") + std::string(security_context) +
+         std::string(";");
+}
+#else
+#define get_node_user_data get_node_user_data_name_ns
+#endif
 #if RMW_SUPPORT_SECURITY
 /*  Returns the full URI of a security file properly formatted for DDS  */
 bool get_security_file_URI(
@@ -724,7 +734,11 @@
 }
 
 bool get_security_file_URIs(
+#if !RMW_VERSION_GTE(0, 8, 2)
   const rmw_node_security_options_t * security_options,
+#else
+  const rmw_security_options_t * security_options,
+#endif
   dds_security_files_t & dds_security_files, rcutils_allocator_t allocator)
 {
   bool ret = false;
@@ -774,7 +788,13 @@
 
 /* Attempt to set all the qos properties needed to enable DDS security */
 rmw_ret_t configure_qos_for_security(
-  dds_qos_t * qos, const rmw_node_security_options_t * security_options)
+  dds_qos_t * qos,
+#if !RMW_VERSION_GTE(0, 8, 2)
+  const rmw_node_security_options_t * security_options
+#else
+  const rmw_security_options_t * security_options
+#endif
+)
 {
 #if RMW_SUPPORT_SECURITY
   rmw_ret_t ret = RMW_RET_UNSUPPORTED;
@@ -815,19 +835,7 @@
   return RMW_RET_UNSUPPORTED;
 #endif
 }
-=======
-#if RMW_VERSION_GTE(0, 8, 2)
-static std::string get_node_user_data(
-  const char * node_name, const char * node_namespace, const char * security_context)
-{
-  return get_node_user_data_name_ns(node_name, node_namespace) +
-         std::string("securitycontext=") + std::string(security_context) +
-         std::string(";");
-}
-#else
-#define get_node_user_data get_node_user_data_name_ns
-#endif
->>>>>>> 5505d69a
+
 
 extern "C" rmw_node_t * rmw_create_node(
   rmw_context_t * context, const char * name,
@@ -857,15 +865,13 @@
   static_cast<void>(domain_id);
   const dds_domainid_t did = DDS_DOMAIN_DEFAULT;
 #endif
-<<<<<<< HEAD
-
+#if !RMW_VERSION_GTE(0, 8, 2)
   RCUTILS_CHECK_ARGUMENT_FOR_NULL(security_options, nullptr);
-
-=======
-#if !RMW_VERSION_GTE(0, 8, 2)
-  (void) security_options;
-#endif
->>>>>>> 5505d69a
+#else
+  rmw_security_options_t * security_options;
+  RCUTILS_CHECK_ARGUMENT_FOR_NULL(context, nullptr);
+  security_options = &context->options.security_options;
+#endif
   rmw_ret_t ret;
   int dummy_validation_result;
   size_t dummy_invalid_index;
@@ -887,17 +893,9 @@
 #endif
 
   dds_qos_t * qos = dds_create_qos();
-<<<<<<< HEAD
-  if (qos == nullptr) {
-    RCUTILS_LOG_ERROR_NAMED("rmw_cyclonedds_cpp", "rmw_create_node: Unable to create qos");
-    node_gone_from_domain_locked(did);
-    return nullptr;
-  }
-=======
 #if RMW_VERSION_GTE(0, 8, 2)
   std::string user_data = get_node_user_data(name, namespace_, context->options.security_context);
 #else
->>>>>>> 5505d69a
   std::string user_data = get_node_user_data(name, namespace_);
 #endif
   dds_qset_userdata(qos, user_data.c_str(), user_data.size());
@@ -907,9 +905,6 @@
       dds_delete_qos(qos);
       node_gone_from_domain_locked(did);
       return nullptr;
-    } else {
-      RCUTILS_LOG_INFO_NAMED(
-        "rmw_cyclonedds_cpp", "rmw_create_node: Unable to configure security");
     }
   }
 
